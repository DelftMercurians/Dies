{
  "controller_settings": {
    "max_acceleration": 12500.0,
    "max_velocity": 3000.0,
    "max_deceleration": 6340.0,
    "max_angular_velocity": 25.132741228718345,
    "max_angular_acceleration": 349.0658503988659,
    "position_kp": 2.0,
    "position_proportional_time_window": 1.1,
<<<<<<< HEAD
    "position_cutoff_distance": 20.0,
=======
    "position_cutoff_distance": 30.0,
>>>>>>> 1059610c
    "angle_kp": 2.8,
    "angle_cutoff_distance": 0.03490658503988659
  },
  "tracker_settings": {
    "field_mask": {
      "x_min": -0.01,
      "x_max": 1.0,
      "y_min": -1.0,
      "y_max": 1.0
    },
    "player_unit_transition_var": 95.75,
    "player_measurement_var": 0.01,
    "player_yaw_lpf_alpha": 0.15,
    "ball_unit_transition_var": 20.48,
    "ball_measurement_var": 0.01
  },
  "team_configuration": {
    "blue_active": true,
    "yellow_active": false,
    "blue_script_path": null,
    "yellow_script_path": null,
    "side_assignment": "YellowOnPositive"
  },
  "yellow_team_settings": {
    "handicaps": {}
  },
  "blue_team_settings": {
    "handicaps": {}
  },
  "allow_no_vision": false
}<|MERGE_RESOLUTION|>--- conflicted
+++ resolved
@@ -7,11 +7,7 @@
     "max_angular_acceleration": 349.0658503988659,
     "position_kp": 2.0,
     "position_proportional_time_window": 1.1,
-<<<<<<< HEAD
-    "position_cutoff_distance": 20.0,
-=======
     "position_cutoff_distance": 30.0,
->>>>>>> 1059610c
     "angle_kp": 2.8,
     "angle_cutoff_distance": 0.03490658503988659
   },
