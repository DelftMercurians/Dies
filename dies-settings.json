{
  "controller_settings": {
<<<<<<< HEAD
    "max_acceleration": 5160.0,
    "max_velocity": 3950.0,
    "max_deceleration": 1000.0,
    "max_angular_velocity": 12.566370614359172,
    "max_angular_acceleration": 9.299114254625788,
    "max_angular_deceleration": 12.566370614359172,
    "position_kp": 1.4,
    "position_proportional_time_window": 0.0,
    "position_cutoff_distance": 30.0,
    "angle_kp": 0.3,
    "angle_proportional_time_window": 0.02,
    "angle_cutoff_distance": 0.08726646259971647
=======
    "max_acceleration": 125000.0,
    "max_velocity": 2380.0,
    "max_deceleration": 10620.0,
    "max_angular_velocity": 34.90658503988659,
    "max_angular_acceleration": 349.0658503988659,
    "max_angular_deceleration": 22.368139693559325,
    "position_kp": 50000.0,
    "position_proportional_time_window": 1.1,
    "position_cutoff_distance": 70.0,
    "angle_kp": 8.5,
    "angle_proportional_time_window": 0.0,
    "angle_cutoff_distance": 0.03490658503988659,
    "force_alpha": 10000.0,
    "force_beta": 2.0
>>>>>>> 4145764f
  },
  "tracker_settings": {
    "is_blue": true,
    "initial_opp_goal_x": 1.0,
    "player_unit_transition_var": 95.75,
    "player_measurement_var": 0.01,
    "player_yaw_lpf_alpha": 0.15,
    "ball_unit_transition_var": 20.48,
    "ball_measurement_var": 0.01
  }
}<|MERGE_RESOLUTION|>--- conflicted
+++ resolved
@@ -1,19 +1,5 @@
 {
   "controller_settings": {
-<<<<<<< HEAD
-    "max_acceleration": 5160.0,
-    "max_velocity": 3950.0,
-    "max_deceleration": 1000.0,
-    "max_angular_velocity": 12.566370614359172,
-    "max_angular_acceleration": 9.299114254625788,
-    "max_angular_deceleration": 12.566370614359172,
-    "position_kp": 1.4,
-    "position_proportional_time_window": 0.0,
-    "position_cutoff_distance": 30.0,
-    "angle_kp": 0.3,
-    "angle_proportional_time_window": 0.02,
-    "angle_cutoff_distance": 0.08726646259971647
-=======
     "max_acceleration": 125000.0,
     "max_velocity": 2380.0,
     "max_deceleration": 10620.0,
@@ -28,7 +14,6 @@
     "angle_cutoff_distance": 0.03490658503988659,
     "force_alpha": 10000.0,
     "force_beta": 2.0
->>>>>>> 4145764f
   },
   "tracker_settings": {
     "is_blue": true,
