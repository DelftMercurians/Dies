from math import sqrt, cos, sin, pi
import time
from glob import glob
from dies_py.messages import PlayerCmd
import numpy as np
from dies_py import init, next_world, send, should_stop, world


print("Starting test-strat")

if __name__ == "__main__":
    init()
    print("Initialized")

    print("Sleeping for 2 seconds...")
    time.sleep(2)
    print("Staring!")
    last_time = time.time()
<<<<<<< HEAD
    while next():
        w = world()
        dt = time.time() - last_time
        last_time = time.time()
        # print(f"[{dt:.0f}] World: {w}")
=======
    is_first = True
    # to_save = []
    try:
        while next_world():
            send(PlayerCmd(5, 0, 0.5))
            if is_first:
                w = world()
                print(w.own_players[0])
                is_first = False
            # p = w.own_players[0]
            # to_save.append((p.timestamp, p.position[0], p.position[1], p.velocity[0], p.velocity[1]))
            if time.time() - last_time > 4:
                break
    except KeyboardInterrupt:
        pass
    # find last file named log##.npy
    # files = glob("log*.npy")
    # if len(files) > 0:
    #     last_file = sorted(files)[-1]
    #     last_num = int(last_file[3:-4])
    # else:
    #     last_num = 0
    # fn = f"log{last_num+1:02d}.npy"
    # np.save(fn, np.array(to_save))
    # print(f"Saving to {fn}")
>>>>>>> 75b14071
    print("Stopping test-strat")<|MERGE_RESOLUTION|>--- conflicted
+++ resolved
@@ -16,13 +16,6 @@
     time.sleep(2)
     print("Staring!")
     last_time = time.time()
-<<<<<<< HEAD
-    while next():
-        w = world()
-        dt = time.time() - last_time
-        last_time = time.time()
-        # print(f"[{dt:.0f}] World: {w}")
-=======
     is_first = True
     # to_save = []
     try:
@@ -48,5 +41,4 @@
     # fn = f"log{last_num+1:02d}.npy"
     # np.save(fn, np.array(to_save))
     # print(f"Saving to {fn}")
->>>>>>> 75b14071
     print("Stopping test-strat")