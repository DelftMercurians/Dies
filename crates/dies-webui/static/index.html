--- conflicted
+++ resolved
@@ -4,11 +4,7 @@
     <meta charset="UTF-8" />
     <meta name="viewport" content="width=device-width, initial-scale=1.0" />
     <title>Robot Control</title>
-<<<<<<< HEAD
-    <script type="module" crossorigin src="/assets/index-61f871a1.js"></script>
-=======
-    <script type="module" crossorigin src="/assets/index-6dba073c.js"></script>
->>>>>>> 39a6aaa1
+    <script type="module" crossorigin src="/assets/index-0ebaef3e.js"></script>
     <link rel="stylesheet" href="/assets/index-056ddbfa.css">
   </head>
   <body class="dark">
