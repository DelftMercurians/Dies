--- conflicted
+++ resolved
@@ -1,13 +1,5 @@
-use rocket::{
-    fairing::AdHoc,
-    fs::{relative, FileServer},
-    get, routes,
-    serde::json::Json,
-    Config, State,
-};
-use tokio::sync::mpsc;
+use rocket::fs::{relative, FileServer};
 
-<<<<<<< HEAD
 use dies_core::WorldData;
 use dies_protos::{
     ssl_vision_detection::{SSL_DetectionBall, SSL_DetectionFrame, SSL_DetectionRobot},
@@ -15,12 +7,11 @@
     ssl_vision_wrapper::SSL_WrapperPacket,
 };
 use dies_world::{WorldConfig, WorldTracker};
-=======
+
 use std::{
     sync::{Arc, Mutex},
     thread::JoinHandle,
 };
->>>>>>> ef408f9b
 
 use dies_core::WorldData;
 
