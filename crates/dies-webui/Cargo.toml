[package]
name = "dies-webui"
version = "0.1.0"
edition.workspace = true

# See more keys and their definitions at https://doc.rust-lang.org/cargo/reference/manifest.html

[dependencies]
dies-core = { version = "0.1.0", path = "../dies-core" }
tokio = "1.34.0"
axum = { version = "0.7.5", features = ["ws"] }
tower-http = { version = "0.5.2", features = ["fs"] }
futures = "0.3.30"
serde_json = "1.0.116"
log = "0.4.21"
anyhow = "1.0.82"
serde = { version = "1.0.200", features = ["derive"] }
dies-executor = { version = "0.1.0", path = "../dies-executor" }
typeshare = "1.0.3"
dies-world = { version = "0.1.0", path = "../dies-world" }
dies-simulator = { version = "0.1.0", path = "../dies-simulator" }
dies-ssl-client = { version = "0.1.0", path = "../dies-ssl-client" }
dies-basestation-client = { version = "0.1.0", path = "../dies-basestation-client" }
tower-layer = "0.3.2"
<<<<<<< HEAD
dies-protos = { version = "0.1.0", path = "../dies-protos" }
=======
dies-protos = { version = "0.1.0", path = "../dies-protos" }
chrono = "0.4.38"
dies-logger = { version = "0.1.0", path = "../dies-logger" }
>>>>>>> da8fe92e
<|MERGE_RESOLUTION|>--- conflicted
+++ resolved
@@ -22,10 +22,6 @@
 dies-ssl-client = { version = "0.1.0", path = "../dies-ssl-client" }
 dies-basestation-client = { version = "0.1.0", path = "../dies-basestation-client" }
 tower-layer = "0.3.2"
-<<<<<<< HEAD
-dies-protos = { version = "0.1.0", path = "../dies-protos" }
-=======
 dies-protos = { version = "0.1.0", path = "../dies-protos" }
 chrono = "0.4.38"
-dies-logger = { version = "0.1.0", path = "../dies-logger" }
->>>>>>> da8fe92e
+dies-logger = { version = "0.1.0", path = "../dies-logger" }