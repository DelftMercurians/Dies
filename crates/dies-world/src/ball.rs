use dies_core::BallData;
use nalgebra::Vector3;

use dies_protos::ssl_vision_detection::SSL_DetectionFrame;

use crate::coord_utils::to_dies_coords3;

<<<<<<< HEAD
/// A struct to store the ball state from a single frame.
#[derive(Serialize, Deserialize, Clone, Debug, Copy)]
pub struct BallData {
    /// Unix timestamp of the recorded frame from which this data was extracted (in
    /// seconds). This is the time that ssl-vision received the frame.
    pub timestamp: f64,
    /// Position of the ball in mm, in dies coordinates
    pub position: Vector3<f32>,
    /// Velocity of the ball in mm/s, in dies coordinates
    pub velocity: Vector3<f32>,
}

=======
>>>>>>> 93a50294
/// Tracker for the ball.
#[derive(Debug, Clone)]
pub struct BallTracker {
    /// The sign of the enemy goal's x coordinate in ssl-vision coordinates. Used for
    /// converting coordinates.
    play_dir_x: f32,
    /// Whether the tracker has been initialized (i.e. the ball has been detected at
    /// least twice)
    is_init: bool,
    /// Last recorded data (for caching)
    last_data: Option<BallData>,
}

impl BallTracker {
    /// Create a new BallTracker.
    pub fn new(play_dir_x: f32) -> BallTracker {
        BallTracker {
            play_dir_x,
            is_init: false,
            last_data: None,
        }
    }

    /// Set the sign of the enemy goal's x coordinate in ssl-vision coordinates.
    pub fn set_play_dir_x(&mut self, play_dir_x: f32) {
        if play_dir_x != self.play_dir_x {
            // Flip the x coordinate of the ball's position and velocity
            if let Some(last_data) = &mut self.last_data {
                last_data.position.x *= -1.0;
                last_data.velocity.x *= -1.0;
            }
            self.play_dir_x = play_dir_x;
        }
    }

    /// Whether the tracker has been initialized (i.e. the ball has been detected at
    /// least twice)
    pub fn is_init(&self) -> bool {
        self.is_init
    }

    /// Update the tracker with a new frame.
    pub fn update(&mut self, frame: &SSL_DetectionFrame) {
        let ball_detection = frame.balls.get(0);
        if let Some(ball_detection) = ball_detection {
            let current_time = frame.t_capture();
            let current_position = to_dies_coords3(
                ball_detection.x(),
                ball_detection.y(),
                ball_detection.z(),
                self.play_dir_x,
            );

            if let Some(last_data) = &self.last_data {
                let last_position = last_data.position;
                let last_time = last_data.timestamp;
                let dt = (current_time - last_time) as f32;
                let velocity = (current_position - last_position) / (dt + f32::EPSILON);

                self.last_data = Some(BallData {
                    timestamp: current_time,
                    position: current_position,
                    velocity,
                });
                self.is_init = true;
            } else {
                log::debug!("Ball tracker received first data");
                self.last_data = Some(BallData {
                    timestamp: current_time,
                    position: current_position,
                    velocity: Vector3::zeros(),
                });
            };
        }
    }

    pub fn get(&self) -> Option<&BallData> {
        if self.is_init {
            self.last_data.as_ref()
        } else {
            None
        }
    }
}

#[cfg(test)]
mod tests {
    use super::*;
    use dies_protos::ssl_vision_detection::{SSL_DetectionBall, SSL_DetectionFrame};

    #[test]
    fn test_update_no_ball() {
        let mut tracker = BallTracker::new(1.0);
        let frame = SSL_DetectionFrame::new();

        tracker.update(&frame);
        let ball_data = tracker.get();
        assert!(ball_data.is_none());
    }

    #[test]
    fn test_no_data_after_first_update() {
        let mut tracker = BallTracker::new(1.0);

        // 1st update
        let mut frame = SSL_DetectionFrame::new();
        frame.set_t_capture(0.0);
        let mut ball = SSL_DetectionBall::new();
        ball.set_x(1.0);
        ball.set_y(2.0);
        ball.set_z(3.0);
        frame.balls.push(ball.clone());

        tracker.update(&frame);
        let ball_data = tracker.get();
        assert!(ball_data.is_none());
    }

    #[test]
    fn test_basic_update() {
        let mut tracker = BallTracker::new(1.0);

        // 1st update
        let mut frame = SSL_DetectionFrame::new();
        frame.set_t_capture(0.0);
        let mut ball = SSL_DetectionBall::new();
        ball.set_x(1.0);
        ball.set_y(2.0);
        ball.set_z(3.0);
        frame.balls.push(ball.clone());

        tracker.update(&frame);

        // 2nd update
        let mut frame = SSL_DetectionFrame::new();
        frame.set_t_capture(1.0);
        let mut ball = SSL_DetectionBall::new();
        ball.set_x(2.0);
        ball.set_y(4.0);
        ball.set_z(6.0);
        frame.balls.push(ball.clone());

        tracker.update(&frame);
        let ball_data = tracker.get().unwrap();
        assert_eq!(ball_data.position, Vector3::new(2.0, 4.0, 6.0));
        assert_eq!(ball_data.velocity, Vector3::new(1.0, 2.0, 3.0));
    }

    #[test]
    fn test_x_flip() {
        let mut tracker = BallTracker::new(-1.0);

        // 1st update
        let mut frame = SSL_DetectionFrame::new();
        frame.set_t_capture(0.0);
        let mut ball = SSL_DetectionBall::new();
        ball.set_x(1.0);
        ball.set_y(2.0);
        ball.set_z(3.0);
        frame.balls.push(ball.clone());

        tracker.update(&frame);

        // 2nd update
        let mut frame = SSL_DetectionFrame::new();
        frame.set_t_capture(1.0);
        let mut ball = SSL_DetectionBall::new();
        ball.set_x(2.0);
        ball.set_y(4.0);
        ball.set_z(6.0);
        frame.balls.push(ball.clone());

        tracker.update(&frame);
        let ball_data = tracker.get().unwrap();
        assert_eq!(ball_data.position, Vector3::new(-2.0, 4.0, 6.0));
        assert_eq!(ball_data.velocity, Vector3::new(-1.0, 2.0, 3.0));
    }
}<|MERGE_RESOLUTION|>--- conflicted
+++ resolved
@@ -5,21 +5,6 @@
 
 use crate::coord_utils::to_dies_coords3;
 
-<<<<<<< HEAD
-/// A struct to store the ball state from a single frame.
-#[derive(Serialize, Deserialize, Clone, Debug, Copy)]
-pub struct BallData {
-    /// Unix timestamp of the recorded frame from which this data was extracted (in
-    /// seconds). This is the time that ssl-vision received the frame.
-    pub timestamp: f64,
-    /// Position of the ball in mm, in dies coordinates
-    pub position: Vector3<f32>,
-    /// Velocity of the ball in mm/s, in dies coordinates
-    pub velocity: Vector3<f32>,
-}
-
-=======
->>>>>>> 93a50294
 /// Tracker for the ball.
 #[derive(Debug, Clone)]
 pub struct BallTracker {
