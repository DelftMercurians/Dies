<<<<<<< HEAD
mod Task;
pub mod kickoff;

use std::collections::HashMap;

use dies_core::{PlayerId, WorldData};
=======
mod adhoc;
>>>>>>> d53e3448

pub use adhoc::AdHocStrategy;

<<<<<<< HEAD
pub trait Strategy: Send {
    fn update(&mut self, world: &WorldData) -> PlayerInputs;
}

pub struct AdHocStrategy {
    roles: HashMap<PlayerId, Box<dyn Role>>,
    unassigned_roles: Vec<Box<dyn Role>>,
    skill_map: HashMap<String, Box<dyn Skill>>,
}



impl AdHocStrategy {
    pub fn new() -> Self {
        AdHocStrategy {
            roles: HashMap::new(),
            unassigned_roles: Vec::new(),
            skill_map: HashMap::new(),
        }
    }

    pub fn add_role_with_id(&mut self, id: PlayerId, role: Box<dyn Role>) {
        self.roles.insert(id, role);
    }
=======
use crate::roles::Role;
use dies_core::{PlayerId, WorldData};
use std::collections::HashMap;
>>>>>>> d53e3448

pub struct StrategyCtx<'a> {
    pub world: &'a WorldData,
}

<<<<<<< HEAD
impl Strategy for AdHocStrategy {

    fn update(&mut self, world: &WorldData) -> PlayerInputs {
        // Assign roles to players
        for player_data in world.own_players.iter() {
            if !self.roles.contains_key(&player_data.id) {
                if let Some(role) = self.unassigned_roles.pop() {
                    self.roles.insert(player_data.id, role);
                }
            }
        }
        if self.unassigned_roles.len() > 0 {
            log::warn!("Not enough players to assign all roles");
        }


        let mut inputs = PlayerInputs::new();
        for (id, role) in self.roles.iter_mut() {
            if let Some(player_data) = world.own_players.iter().find(|p| p.id == *id) {
                let ctx = RoleCtx::new(player_data, world, &mut self.skill_map);
                let input = role.update(ctx);
                inputs.insert(*id, input);
            } else {
                log::error!("No detetion data for player #{id} with active role");
            }
        }
        inputs
    }
=======
pub trait Strategy: Send {
    /// Called when the strategy is entered (activated), before the first update.
    ///
    /// This method may be called multiple times during the lifetime of the strategy.
    fn on_enter(&mut self, _ctx: StrategyCtx) {}

    /// Update the strategy with the current world state. Called once per frame.
    ///
    /// In this method, the strategy should assign and update roles, which will be used
    /// by the team controller to produce player inputs.
    fn update(&mut self, ctx: StrategyCtx);

    /// Get the roles assigned to players.
    fn get_roles(&mut self) -> &mut HashMap<PlayerId, Box<dyn Role>>;
>>>>>>> d53e3448
}<|MERGE_RESOLUTION|>--- conflicted
+++ resolved
@@ -1,81 +1,17 @@
-<<<<<<< HEAD
-mod Task;
+mod adhoc;
 pub mod kickoff;
-
-use std::collections::HashMap;
-
-use dies_core::{PlayerId, WorldData};
-=======
-mod adhoc;
->>>>>>> d53e3448
+mod task;
 
 pub use adhoc::AdHocStrategy;
 
-<<<<<<< HEAD
-pub trait Strategy: Send {
-    fn update(&mut self, world: &WorldData) -> PlayerInputs;
-}
-
-pub struct AdHocStrategy {
-    roles: HashMap<PlayerId, Box<dyn Role>>,
-    unassigned_roles: Vec<Box<dyn Role>>,
-    skill_map: HashMap<String, Box<dyn Skill>>,
-}
-
-
-
-impl AdHocStrategy {
-    pub fn new() -> Self {
-        AdHocStrategy {
-            roles: HashMap::new(),
-            unassigned_roles: Vec::new(),
-            skill_map: HashMap::new(),
-        }
-    }
-
-    pub fn add_role_with_id(&mut self, id: PlayerId, role: Box<dyn Role>) {
-        self.roles.insert(id, role);
-    }
-=======
 use crate::roles::Role;
 use dies_core::{PlayerId, WorldData};
 use std::collections::HashMap;
->>>>>>> d53e3448
 
 pub struct StrategyCtx<'a> {
     pub world: &'a WorldData,
 }
 
-<<<<<<< HEAD
-impl Strategy for AdHocStrategy {
-
-    fn update(&mut self, world: &WorldData) -> PlayerInputs {
-        // Assign roles to players
-        for player_data in world.own_players.iter() {
-            if !self.roles.contains_key(&player_data.id) {
-                if let Some(role) = self.unassigned_roles.pop() {
-                    self.roles.insert(player_data.id, role);
-                }
-            }
-        }
-        if self.unassigned_roles.len() > 0 {
-            log::warn!("Not enough players to assign all roles");
-        }
-
-
-        let mut inputs = PlayerInputs::new();
-        for (id, role) in self.roles.iter_mut() {
-            if let Some(player_data) = world.own_players.iter().find(|p| p.id == *id) {
-                let ctx = RoleCtx::new(player_data, world, &mut self.skill_map);
-                let input = role.update(ctx);
-                inputs.insert(*id, input);
-            } else {
-                log::error!("No detetion data for player #{id} with active role");
-            }
-        }
-        inputs
-    }
-=======
 pub trait Strategy: Send {
     /// Called when the strategy is entered (activated), before the first update.
     ///
@@ -90,5 +26,4 @@
 
     /// Get the roles assigned to players.
     fn get_roles(&mut self) -> &mut HashMap<PlayerId, Box<dyn Role>>;
->>>>>>> d53e3448
 }