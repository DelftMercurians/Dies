<<<<<<< HEAD
mod adhoc;

pub use adhoc::AdHocStrategy;
=======
use std::collections::HashMap;

use dies_core::{PlayerId, RoleType, WorldData};

use crate::{
    control::PlayerInputs,
    roles::{Role, RoleCtx, Skill},
};

pub trait Strategy: Send {
    /// Update the strategy and return the inputs for all players.
    fn update(&mut self, world: &WorldData) -> PlayerInputs;

    /// Get the role type of a player, if any.
    fn get_role_type(&self, player_id: PlayerId) -> Option<RoleType>;
}

pub struct AdHocStrategy {
    roles: HashMap<PlayerId, Box<dyn Role>>,
    unassigned_roles: Vec<Box<dyn Role>>,
    skill_map: HashMap<String, Box<dyn Skill>>,
}
>>>>>>> 4a1f36c7

use crate::roles::Role;
use dies_core::{PlayerId, WorldData};
use std::collections::HashMap;

pub struct StrategyCtx<'a> {
    pub world: &'a WorldData,
}

<<<<<<< HEAD
pub trait Strategy: Send {
    /// Called when the strategy is entered (activated), before the first update.
    ///
    /// This method may be called multiple times during the lifetime of the strategy.
    fn on_enter(&mut self, _ctx: StrategyCtx) {}

    /// Update the strategy with the current world state. Called once per frame.
    ///
    /// In this method, the strategy should assign and update roles, which will be used
    /// by the team controller to produce player inputs.
    fn update(&mut self, ctx: StrategyCtx);

    /// Get the roles assigned to players.
    fn get_roles(&mut self) -> &mut HashMap<PlayerId, Box<dyn Role>>;
=======
impl Strategy for AdHocStrategy {
    fn update(&mut self, world: &WorldData) -> PlayerInputs {
        // Assign roles to players
        for player_data in world.own_players.iter() {
            if let std::collections::hash_map::Entry::Vacant(e) = self.roles.entry(player_data.id) {
                if let Some(role) = self.unassigned_roles.pop() {
                    e.insert(role);
                }
            }
        }
        if !self.unassigned_roles.is_empty() {
            log::warn!("Not enough players to assign all roles");
        }

        let mut inputs = PlayerInputs::new();
        for (id, role) in self.roles.iter_mut() {
            if let Some(player_data) = world.own_players.iter().find(|p| p.id == *id) {
                let ctx = RoleCtx::new(player_data, world, &mut self.skill_map);
                let input = role.update(ctx);
                inputs.insert(*id, input);
            } else {
                log::error!("No detetion data for player #{id} with active role");
            }
        }
        inputs
    }

    fn get_role_type(&self, player_id: PlayerId) -> Option<RoleType> {
        self.roles.get(&player_id).map(|r| r.role_type())
    }
>>>>>>> 4a1f36c7
}<|MERGE_RESOLUTION|>--- conflicted
+++ resolved
@@ -1,60 +1,56 @@
-<<<<<<< HEAD
-mod adhoc;
-
-pub use adhoc::AdHocStrategy;
-=======
 use std::collections::HashMap;
 
-use dies_core::{PlayerId, RoleType, WorldData};
+use dies_core::{PlayerId, WorldData};
 
-use crate::{
-    control::PlayerInputs,
-    roles::{Role, RoleCtx, Skill},
-};
+use crate::roles::Role;
+
+pub struct StrategyCtx<'a> {
+    pub world: &'a WorldData,
+}
 
 pub trait Strategy: Send {
-    /// Update the strategy and return the inputs for all players.
-    fn update(&mut self, world: &WorldData) -> PlayerInputs;
+    /// Update the strategy with the current world state.
+    fn update(&mut self, ctx: StrategyCtx);
 
-    /// Get the role type of a player, if any.
-    fn get_role_type(&self, player_id: PlayerId) -> Option<RoleType>;
+    /// Get the roles assigned to players.
+    fn get_roles(&mut self) -> &mut HashMap<PlayerId, Box<dyn Role>>;
 }
 
 pub struct AdHocStrategy {
     roles: HashMap<PlayerId, Box<dyn Role>>,
     unassigned_roles: Vec<Box<dyn Role>>,
-    skill_map: HashMap<String, Box<dyn Skill>>,
-}
->>>>>>> 4a1f36c7
-
-use crate::roles::Role;
-use dies_core::{PlayerId, WorldData};
-use std::collections::HashMap;
-
-pub struct StrategyCtx<'a> {
-    pub world: &'a WorldData,
 }
 
-<<<<<<< HEAD
-pub trait Strategy: Send {
-    /// Called when the strategy is entered (activated), before the first update.
-    ///
-    /// This method may be called multiple times during the lifetime of the strategy.
-    fn on_enter(&mut self, _ctx: StrategyCtx) {}
+impl Default for AdHocStrategy {
+    fn default() -> Self {
+        Self::new()
+    }
+}
 
-    /// Update the strategy with the current world state. Called once per frame.
-    ///
-    /// In this method, the strategy should assign and update roles, which will be used
-    /// by the team controller to produce player inputs.
-    fn update(&mut self, ctx: StrategyCtx);
+impl AdHocStrategy {
+    pub fn new() -> Self {
+        AdHocStrategy {
+            roles: HashMap::new(),
+            unassigned_roles: Vec::new(),
+        }
+    }
 
-    /// Get the roles assigned to players.
-    fn get_roles(&mut self) -> &mut HashMap<PlayerId, Box<dyn Role>>;
-=======
+    /// Add a role to a specific player.
+    pub fn add_role_with_id(&mut self, id: PlayerId, role: Box<dyn Role>) {
+        self.roles.insert(id, role);
+    }
+
+    /// Add a role to the list of unassigned roles. On the next update, the role will be
+    /// to the first available player.
+    pub fn add_role(&mut self, role: Box<dyn Role>) {
+        self.unassigned_roles.push(role);
+    }
+}
+
 impl Strategy for AdHocStrategy {
-    fn update(&mut self, world: &WorldData) -> PlayerInputs {
+    fn update(&mut self, ctx: StrategyCtx) {
         // Assign roles to players
-        for player_data in world.own_players.iter() {
+        for player_data in ctx.world.own_players.iter() {
             if let std::collections::hash_map::Entry::Vacant(e) = self.roles.entry(player_data.id) {
                 if let Some(role) = self.unassigned_roles.pop() {
                     e.insert(role);
@@ -64,22 +60,9 @@
         if !self.unassigned_roles.is_empty() {
             log::warn!("Not enough players to assign all roles");
         }
-
-        let mut inputs = PlayerInputs::new();
-        for (id, role) in self.roles.iter_mut() {
-            if let Some(player_data) = world.own_players.iter().find(|p| p.id == *id) {
-                let ctx = RoleCtx::new(player_data, world, &mut self.skill_map);
-                let input = role.update(ctx);
-                inputs.insert(*id, input);
-            } else {
-                log::error!("No detetion data for player #{id} with active role");
-            }
-        }
-        inputs
     }
 
-    fn get_role_type(&self, player_id: PlayerId) -> Option<RoleType> {
-        self.roles.get(&player_id).map(|r| r.role_type())
+    fn get_roles(&mut self) -> &mut HashMap<PlayerId, Box<dyn Role>> {
+        &mut self.roles
     }
->>>>>>> 4a1f36c7
 }