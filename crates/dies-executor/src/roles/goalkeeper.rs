<<<<<<< HEAD
use super::RoleCtx;

=======
use dies_core::PlayerData;
>>>>>>> f466b36f
use dies_core::{Angle, BallData};
use nalgebra::Vector2;

use crate::roles::{Role, RoleCtx};
use crate::PlayerControlInput;

pub struct Goalkeeper {}


impl Goalkeeper {
    pub fn new() -> Self {
        Self {
        }
    }

    fn find_intersection(
        &self,
        player_data: &PlayerData,
        ball: &BallData,
        goal_width: f64,
    ) -> Vector2<f64> {
        // Find the goalkeeper's position
        let goalkeeper_pos = player_data.position;

        // Get the ball's current position and velocity
        let ball_pos = ball.position;
        let ball_vel = ball.velocity;

        // Calculate the second point based on the ball's trajectory
        let second_point = ball_pos - ball_vel;

        // Coordinates of the ball's trajectory points
        let x1 = ball_pos.x;
        let y1 = ball_pos.y;
        let x2 = second_point.x;
        let y2 = second_point.y;

        // Vertical line's x-coordinate is the goalkeeper's x-coordinate
        // Maybe it would be better to get a static value so that it doesn't deviate over time...
        let x_vertical = 0.0; // goalkeeper_pos.x;

        // Handle the special case where the ball's trajectory is vertical
        if x1 == x2 {
            return Vector2::new(x_vertical, ball_pos.y);
        }

        // Calculate the parameter t to find the y-coordinate at the intersection with the vertical line
        let t = (x_vertical - x1) / (x2 - x1);
        let py = y1 + t * (y2 - y1);

        // Calculate the min and max y-coordinates the goalkeeper can move to, constrained by the goal width
        let y_min = goalkeeper_pos.y - goal_width / 2.0;
        let y_max = goalkeeper_pos.y + goal_width / 2.0;

        // Clamp the y-coordinate to ensure it stays within the goal width range
        let py_clamped = py.max(y_min).min(y_max);

        println!("{}, {}", x_vertical, py_clamped);

        // Return the clamped intersection point
        Vector2::new(x_vertical, py_clamped)
    }
}

impl Role for Goalkeeper {
    fn update(&mut self, ctx: RoleCtx<'_>) -> PlayerControlInput {
        let mut input = PlayerControlInput::new();
        let world = ctx.world;
        let player_data = ctx.player;

        if let (Some(ball), Some(field_geom)) = (ctx.world.ball.as_ref(), ctx.world.field_geom.as_ref()) {
            let ball_y = ball.position.y;
            let ball_vy = ball.velocity.y;
            let player_y = ctx.player.position.y;
            println!("{}", player_y);

            if (player_y < ball_y && ball_vy < 0.0) || (player_y > ball_y && ball_vy > 0.0) {
                let target_pos: nalgebra::Matrix<
                    f64,
                    nalgebra::Const<2>,
                    nalgebra::Const<1>,
                    nalgebra::ArrayStorage<f64, 2, 1>,
<<<<<<< HEAD
                >;
                target_pos =
                    self.find_intersection(ctx.player, ball, field_geom.goal_width as f64);
=======
                > = self.find_intersection(player_data, ball, field_geom.goal_width);
>>>>>>> f466b36f

                let target_angle = Angle::between_points(ctx.player.position, ball.position.xy());

                input.with_position(target_pos);
                input.with_yaw(target_angle);
            }
        }

        input
    }
}<|MERGE_RESOLUTION|>--- conflicted
+++ resolved
@@ -1,10 +1,4 @@
-<<<<<<< HEAD
-use super::RoleCtx;
-
-=======
-use dies_core::PlayerData;
->>>>>>> f466b36f
-use dies_core::{Angle, BallData};
+use dies_core::{Angle, BallData, PlayerData};
 use nalgebra::Vector2;
 
 use crate::roles::{Role, RoleCtx};
@@ -86,13 +80,7 @@
                     nalgebra::Const<2>,
                     nalgebra::Const<1>,
                     nalgebra::ArrayStorage<f64, 2, 1>,
-<<<<<<< HEAD
-                >;
-                target_pos =
-                    self.find_intersection(ctx.player, ball, field_geom.goal_width as f64);
-=======
                 > = self.find_intersection(player_data, ball, field_geom.goal_width);
->>>>>>> f466b36f
 
                 let target_angle = Angle::between_points(ctx.player.position, ball.position.xy());
 
