--- conflicted
+++ resolved
@@ -4,18 +4,12 @@
 pub use goalkeeper::Goalkeeper;
 pub mod attacker;
 pub mod dribble_role;
-<<<<<<< HEAD
+pub mod dummy_role;
+pub mod fetcher_role;
+pub mod harasser;
 pub mod test_role;
 pub mod waller;
-pub mod goalkeeper;
-=======
-pub mod dummy_role;
->>>>>>> f466b36f
-pub mod fetcher_role;
-pub mod harasser;
 pub mod kicker_role;
-pub mod test_role;
-pub mod waller;
 
 use std::{cell::RefCell, collections::HashMap};
 
