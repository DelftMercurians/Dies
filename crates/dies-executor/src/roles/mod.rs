pub mod skills;

mod goalkeeper;
pub use goalkeeper::Goalkeeper;
pub mod dribble_role;
pub mod test_role;
pub mod waller;
<<<<<<< HEAD
pub mod attacker;
=======
pub mod harasser;
>>>>>>> 33e7995f
pub mod fetcher_role;
pub mod kicker_role;

use std::{cell::RefCell, collections::HashMap};

use crate::control::PlayerControlInput;
use dies_core::{PlayerData, RoleType, WorldData};

pub struct RoleCtx<'a> {
    pub player: &'a PlayerData,
    pub world: &'a WorldData,
    pub skill_map: &'a mut HashMap<String, SkillState>,
    pub invoke_counts: RefCell<HashMap<String, usize>>,
}

impl RoleCtx<'_> {
    pub fn new<'a>(
        player: &'a PlayerData,
        world: &'a WorldData,
        skill_map: &'a mut HashMap<String, SkillState>,
    ) -> RoleCtx<'a> {
        RoleCtx {
            player,
            world,
            skill_map,
            invoke_counts: RefCell::new(HashMap::new()),
        }
    }

    pub fn reset_skills(&mut self) {
        self.skill_map.clear();
    }

    pub(crate) fn get_invoke_count_and_increment(&self, key: &str) -> usize {
        let mut invoke_counts = self.invoke_counts.borrow_mut();
        let invoke_count = invoke_counts.entry(key.to_string()).or_insert(0);
        *invoke_count += 1;
        *invoke_count
    }
}

pub struct SkillCtx<'a> {
    pub player: &'a PlayerData,
    pub world: &'a WorldData,
}

impl<'a> From<&RoleCtx<'a>> for SkillCtx<'a> {
    fn from(val: &RoleCtx<'a>) -> Self {
        SkillCtx {
            player: val.player,
            world: val.world,
        }
    }
}

pub trait Role<S = ()>: Send {
    /// Updates the role and returns the control input for the player
    fn update(&mut self, ctx: RoleCtx<'_>) -> PlayerControlInput;

    /// Returns the type of the role. Default implementation returns `RoleType::Player`.
    fn role_type(&self) -> RoleType {
        RoleType::Player
    }
}

/// The result of a skill execution
#[derive(Debug, Clone, Copy, PartialEq, Eq)]
pub enum SkillResult {
    Success,
    Failure,
}

/// The state of a skill execution
pub enum SkillState {
    InProgress(Box<dyn Skill>),
    Done(SkillResult),
}

/// The progress of a skill execution
#[derive(Debug)]
pub enum SkillProgress {
    Continue(PlayerControlInput),
    Done(SkillResult),
}

impl SkillProgress {
    /// Creates a new `SkillProgress` with a `Success` result
    pub fn success() -> SkillProgress {
        SkillProgress::Done(SkillResult::Success)
    }

    /// Creates a new `SkillProgress` with a `Failure` result
    pub fn failure() -> SkillProgress {
        SkillProgress::Done(SkillResult::Failure)
    }

    pub fn map_input<F>(self, f: F) -> SkillProgress
    where
        F: FnOnce(PlayerControlInput) -> PlayerControlInput,
    {
        match self {
            SkillProgress::Continue(input) => SkillProgress::Continue(f(input)),
            SkillProgress::Done(result) => SkillProgress::Done(result),
        }
    }
}

pub trait Skill: Send {
    fn update(&mut self, ctx: SkillCtx<'_>) -> SkillProgress;
}

/// A macro to conveniently invoke a skill from a Role's `update` method. It takes
/// care of creating the skill instance and updating it.
///
/// This is the same as [`skill!`], but it does not call return with the input from the
/// skill.
///
/// # Example
///
/// ```ignore
/// match invoke_skill!(ctx, TestSkill::new("arg")) {
///    SkillProgress::Continue(input) => return input,
///    SkillProgress::Done(result) => {},
/// };
/// ```
#[macro_export]
macro_rules! invoke_skill {
    ($ctx:ident, $key:tt, $skill:expr) => {{
        let debug_key = format!("p{}.active_skill", $ctx.player.id);
        let skill_ctx = Into::<$crate::roles::SkillCtx>::into(&$ctx);
        let skill_state = $ctx.skill_map.entry($key.to_string()).or_insert_with(|| {
            dies_core::debug_string(debug_key.clone(), stringify!($skill));
            $crate::roles::SkillState::InProgress(Box::new($skill))
        });
        match skill_state {
            $crate::roles::SkillState::InProgress(skill) => {
                let progress = skill.update(skill_ctx);
                if let $crate::roles::SkillProgress::Done(result) = &progress {
                    dies_core::debug_string(debug_key, "None");
                    *skill_state = $crate::roles::SkillState::Done(*result);
                }
                progress
            }
            $crate::roles::SkillState::Done(result) => $crate::roles::SkillProgress::Done(*result),
        }
    }};
    ($ctx:ident, $skill:expr) => {{
        let line_key = format!("{}-{}:{}", $ctx.player.id, file!(), line!());
        let invoke_count = $ctx.get_invoke_count_and_increment(&line_key);
        let key = format!("{}-{}", line_key, invoke_count);
        $crate::invoke_skill!($ctx, key, $skill)
    }};
}

/// A macro to conveniently invoke a skill from a Role's `update` method. It takes
/// care of creating the skill instance, calling its `update` method, and returning
/// the result.
///
/// Expands to a call to the skill's `update` method. If the skill returns
/// `SkillProgress::Continue`, the macro will return the input. If the skill
/// returns `SkillProgress::Done`, the macro will continue executing the role.
///
/// This is the same as [`invoke_skill!`], but it calls return with the input from the
/// skill if the skill is not done. This macro should be preferred whenever possible.
///
/// **WARNING**: This macro is intended to be used in a Role's `update` method. It should
/// not be called from closures or other functions that are not the `update` method.
///
/// **WARNING**: When calling the macro from a loop, you must ensure the invocations are
/// in the same order on every `update` call. This is because the macro uses a counter to
/// keep track of the active skills. If this is not the case, a custom key must be provided
/// to the macro to ensure the correct order.
///
/// **Good**:
/// ```ignore
/// fn update(&mut self, ctx: RoleCtx<'_>) -> PlayerControlInput {
///  // Targets are consistent across updates -> good
///  for target in &self.targets {
///   skill!(ctx, GoToPositionSkill::new(target.clone()));
///  }
///  PlayerControlInput::default()
/// }
/// ```
///
/// **Bad**:
/// ```compile_fail
/// fn update(&mut self, ctx: RoleCtx<'_>) -> PlayerControlInput {
///   // Calling from closure -> bad
///   self.targets.iter().for_each(|target| {
///    skill!(ctx, GoToPositionSkill::new(target.clone()));
///   });
///   PlayerControlInput::default()
/// }
/// ```
///
/// **Good**:
/// ```ignore
/// fn update(&mut self, ctx: RoleCtx<'_>) -> PlayerControlInput {
///  let players_closest_to_ball = self.get_players_closest_to_ball();
///  // Custom key to ensure order -> good
///  for player in players_closest_to_ball {
///     skill!(ctx, player.id, GoToPositionSkill::new(player.position));
///  }
///  PlayerControlInput::default()
/// }
/// ```
///     
/// # Example
///
/// The macro returns `SkillResult` when the skill is done.
///
/// ```ignore
/// fn update(&mut self, ctx: RoleCtx<'_>) -> PlayerControlInput {
///   if let SkillResult::Failure = skill!(ctx, TestSkill::new("arg")) {
///     log::error!("Skill failed");
///   }
///   PlayerControlInput::new()
/// }
/// ```
#[macro_export]
macro_rules! skill {
    ($ctx:ident, $key:tt, $skill:expr) => {
        match $crate::invoke_skill!($ctx, $key, $skill) {
            $crate::roles::SkillProgress::Continue(input) => return input,
            $crate::roles::SkillProgress::Done(result) => result,
        }
    };
    ($ctx:ident, $skill:expr) => {
        match $crate::invoke_skill!($ctx, $skill) {
            $crate::roles::SkillProgress::Continue(input) => return input,
            $crate::roles::SkillProgress::Done(result) => result,
        }
    };
}<|MERGE_RESOLUTION|>--- conflicted
+++ resolved
@@ -5,11 +5,8 @@
 pub mod dribble_role;
 pub mod test_role;
 pub mod waller;
-<<<<<<< HEAD
 pub mod attacker;
-=======
 pub mod harasser;
->>>>>>> 33e7995f
 pub mod fetcher_role;
 pub mod kicker_role;
 
