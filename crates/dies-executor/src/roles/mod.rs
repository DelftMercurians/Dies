--- conflicted
+++ resolved
@@ -1,14 +1,3 @@
-<<<<<<< HEAD
-mod goalkeeper;
-mod passer;
-mod receiver;
-mod waller;
-
-pub use goalkeeper::Goalkeeper;
-pub use passer::Passer;
-pub use receiver::Receiver;
-pub use waller::Waller;
-=======
 mod skills;
 
 pub mod test_role;
@@ -127,5 +116,4 @@
             crate::roles::SkillResult::Done => {}
         };
     };
-}
->>>>>>> 81fb82fd
+}