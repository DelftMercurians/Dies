--- conflicted
+++ resolved
@@ -5,12 +5,9 @@
 pub mod dribble_role;
 pub mod test_role;
 pub mod waller;
-<<<<<<< HEAD
 pub mod harasser;
-=======
 pub mod fetcher_role;
 pub mod kicker_role;
->>>>>>> 4145764f
 
 use std::{cell::RefCell, collections::HashMap};
 
