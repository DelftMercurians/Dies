use std::f64::consts::FRAC_PI_2;

use super::{passer, receiver, RoleCtx, SkillResult};
use crate::{
    invoke_skill,
    roles::{
        skills::{ApproachBall, Face, FetchBall, GoToPosition, Kick},
        Role,
    },
    skill, KickerControlInput, PlayerControlInput,
};
<<<<<<< HEAD
use dies_core::{Angle, BallData, FieldGeometry, PlayerId, Vector2, WorldData, PlayerData};
=======
use dies_core::{Angle, BallData, FieldGeometry, GameState, PlayerId, Vector2, WorldData};
>>>>>>> 9fae805b

#[derive(Debug, Clone, Copy, PartialEq, Eq)]
pub enum AttackerSection {
    Mid,
    Left,
    Right,
}

impl AttackerSection {
    pub fn y_bounds(&self, field: &FieldGeometry) -> (f64, f64) {
        match self {
            AttackerSection::Mid => (-field.field_width / 6.0, field.field_width / 6.0),
            AttackerSection::Left => (-field.field_width / 2.0 + 200.0, -200.0),
            AttackerSection::Right => (200.0, field.field_width / 2.0 - 200.0),
        }
    }
}

#[derive(Debug, Clone, Copy, PartialEq, Eq)]
pub enum AttackerState {
    Positioning,
    FetchingBall,
    Dribbling,
    Passing(PlayerId),
    Shooting,
}

/// A role that moves the player to the intersection of the ball's path with the goal
/// line, acting as a wall to block the ball from reaching the goal.
pub struct Attacker {
    section: AttackerSection,
    state: AttackerState,
    next_state: Option<AttackerState>,
    dribbling_start: Option<Vector2>,
    position_cache: PositionCache,
    has_passed_to_receiver: Option<PlayerId>,
}

impl Attacker {
    /// Create a new Waller role with the given offset from the intersection point.
    pub fn new(initial_state: AttackerState, section: AttackerSection) -> Self {
        Self {
            section,
            state: initial_state,
            next_state: None,
            dribbling_start: None,
            position_cache: PositionCache::new(10),
            has_passed_to_receiver: None,
        }
    }

    pub fn section(&self) -> AttackerSection {
        self.section
    }

    pub fn passed_to_receiver(&mut self) -> Option<PlayerId> {
        self.has_passed_to_receiver.take()
    }

    pub fn receive(&mut self) {
        self.next_state = Some(AttackerState::FetchingBall);
    }

    pub fn has_ball(&self) -> bool {
        matches!(
            self.state,
            AttackerState::Dribbling | AttackerState::Passing(_) | AttackerState::Shooting
        )
    }

    pub fn fetching_ball(&self) -> bool {
        matches!(self.state, AttackerState::FetchingBall)
    }
}

impl Role for Attacker {
    fn update(&mut self, mut ctx: RoleCtx<'_>) -> PlayerControlInput {
        let mut input = PlayerControlInput::new();
        if ctx.world.current_game_state.game_state == GameState::Stop {
            ctx.reset_skills();
            let mut input = PlayerControlInput::new();
            input.with_speed_limit(1300.0);
            input.avoid_ball = true;
            if let Some(ball) = ctx.world.ball.as_ref() {
                let ball_pos = ball.position.xy();
                let dist = (ball_pos - ctx.player.position.xy()).norm();
                if dist < 560.0 {
                    // Move away from the ball
                    let target =
                        ball_pos.xy() + (ctx.player.position - ball_pos.xy()).normalize() * 650.0;
                    input.with_position(target);
                }
            }
            return input;
        }

        if let (Some(ball), Some(geom)) = (ctx.world.ball.as_ref(), ctx.world.field_geom.as_ref()) {

            let ball_angle = Angle::between_points(ctx.player.position, ball.position.xy());
            let ball_pos = ball.position.xy();
            let ball_dist = distance(ctx.player.position, ball_pos);
            let ball_speed = ball.velocity.norm();

            if let Some(next_state) = self.next_state.take() {
                self.state = next_state;
                self.dribbling_start = None;
                self.has_passed_to_receiver = None;
                self.position_cache.reset();
                ctx.reset_skills();
            }

            let new_state = match self.state {
                AttackerState::Positioning => {
                    // Positioning ourselves to best receive the ball
                    let target_pos = self.position_cache.get_or_insert_with(|| {
                        find_best_striker_position(ctx.world, &self.section, geom, ctx.player)
                    });
                    input.with_position(target_pos);
                    input.with_yaw(ball_angle);

                    // If the ball is close and slow enough, start fetching it
                    if ball_dist < 300.0 && ball_speed < 300.0 {
                        AttackerState::FetchingBall
                    } else {
                        AttackerState::Positioning
                    }
                }
                AttackerState::FetchingBall => loop {
                    if ball.position.x < -3000.0 {
                        break AttackerState::Positioning;
                    }

                    match skill!(ctx, FetchBall::new()) {
                        crate::roles::SkillResult::Success => {
                            if is_pos_valid(ball_pos, geom) {
                                break AttackerState::Dribbling;
                            } else {
                            }
                        }
                        _ => {}
                    }
                    // if ball_dist > 1000.0 {
                    //     break AttackerState::Positioning;
                    // }
                },
                AttackerState::Dribbling => {
                    let starting_pos = *self.dribbling_start.get_or_insert(ctx.player.position);

                    let (best_pos, best_receiver, best_score) =
                        find_best_passer_position(starting_pos, 600.0, ctx.world, geom, ctx.player);
                    if distance(starting_pos, ctx.player.position) > 600.0 {
                        println!("Dribbling too far, passing");
                        if let Some(receiver) = best_receiver {
                            if best_score > 50.0 {
                                AttackerState::Passing(receiver)
                            } else if ctx.player.position.x > 1000.0 {
                                AttackerState::Shooting
                            } else {
                                AttackerState::Passing(receiver)
                            }
                        } else {
                            AttackerState::Shooting
                        }
                    } else {
                        if !ctx.player.breakbeam_ball_detected {
                            println!("Lost ball, fetching");
                            AttackerState::FetchingBall
                        } else {
                            match skill!(ctx, GoToPosition::new(best_pos).with_ball()) {
                                crate::roles::SkillResult::Success => AttackerState::Shooting,
                                _ => AttackerState::Dribbling,
                            }
                        }
                    }
                }
                AttackerState::Passing(receiver) => loop {
                    if !ctx.player.breakbeam_ball_detected {
                        println!("Lost ball, fetching");
                        break AttackerState::FetchingBall;
                    } else {
                        match invoke_skill!(ctx, Face::towards_own_player(receiver).with_ball()) {
                            crate::roles::SkillProgress::Continue(mut input) => {
                                input.with_dribbling(1.0);
                                return input;
                            }
                            _ => {}
                        }
                        if let SkillResult::Success = skill!(ctx, Kick::new()) {
                            self.has_passed_to_receiver = Some(receiver);
                            break AttackerState::Positioning;
                        }
                        match skill!(ctx, ApproachBall::new()) {
                            crate::roles::SkillResult::Success => continue,
                            _ => break AttackerState::Positioning,
                        }
                    }
                },
                AttackerState::Shooting => {
                    if !ctx.player.breakbeam_ball_detected {
                        println!("Lost ball, fetching");
                        AttackerState::FetchingBall
                    } else {
                        match invoke_skill!(
                            ctx,
                            Face::towards_position(Vector2::new(
                                4500.0,
                                f64::max(f64::min(ctx.player.position.y, 300.0), -300.0)
                            ))
                            .with_ball()
                        ) {
                            crate::roles::SkillProgress::Continue(mut input) => {
                                input.with_dribbling(1.0);
                                return input;
                            }
                            _ => {}
                        }
                        if let SkillResult::Success = skill!(ctx, Kick::new()) {
                            AttackerState::Positioning
                        } else {
                            AttackerState::Shooting
                        }
                    }
                }
            };

            if new_state != self.state {
                println!("Attacker: {:?} -> {:?}", self.state, new_state);
                self.next_state = Some(new_state);
            }

            input
        } else {
            PlayerControlInput::new()
        }
    }
}

/// A cache that holds a position and a counter that is incremented every time the position is
/// accessed. The position is refreshed every `refresh_interval` accesses.
struct PositionCache {
    position: Option<Vector2>,
    counter: u32,
    refresh_interval: u32,
}

impl PositionCache {
    fn new(refresh_interval: u32) -> Self {
        Self {
            position: None,
            counter: 0,
            refresh_interval,
        }
    }

    fn get_or_insert_with(&mut self, f: impl FnOnce() -> Vector2) -> Vector2 {
        self.counter += 1;
        if let Some(position) = self.position {
            if self.counter >= self.refresh_interval {
                self.counter = 0;
                self.position = Some(f());
            }
            position
        } else {
            let pos = f();
            self.position = Some(pos);
            pos
        }
    }

    fn reset(&mut self) {
        self.position = None;
        self.counter = 0;
    }
}

/// Calculate the distance between two points.
fn distance(a: Vector2, b: Vector2) -> f64 {
    (a - b).norm()
}

/// Find a position with the best line of sight to the goal withing the given section.
fn find_best_striker_position(
    world: &WorldData,
    section: &AttackerSection,
    field: &FieldGeometry,
    player: &PlayerData,
) -> Vector2 {
    let (min_y, max_y) = section.y_bounds(field);
    let min_x = 100.0;
    let max_x = field.field_length / 2.0 - 100.0;

    let mut best_position = Vector2::new(0.0, 0.0);
    let mut best_score = 0.0;

    for x in (min_x as i32..max_x as i32).step_by(20) {
        for y in (min_y as i32..max_y as i32).step_by(20) {
            let position = Vector2::new(x as f64, y as f64);
            if !is_pos_valid(position, field) {
                continue;
            }

            let ball_score = score_line_of_sight(
                world,
                position,
                world
                    .ball
                    .as_ref()
                    .map(|b| b.position.xy())
                    .unwrap_or_default(),
                field,
                player
            );
            let goal_score = score_line_of_sight(
                world,
                position,
                Vector2::new(field.field_length / 2.0, 0.0),
                field,
                player
            );
            let goal_dist_score =
                1.0 / (position - Vector2::new(field.field_length / 2.0, 0.0)).norm();
            let score = ball_score + goal_score + goal_dist_score;
            if score > best_score {
                best_score = score;
                best_position = position;
            }
        }
    }

    best_position
}

fn find_best_passer_position(
    starting_pos: Vector2,
    max_radius: f64,
    world: &WorldData,
    field: &FieldGeometry,
    player: &PlayerData
) -> (Vector2, Option<PlayerId>, f64) {
    let mut best_position = Vector2::new(0.0, 0.0);
    let mut best_score = 0.0;
    let mut best_striker = None;

    let attackers = world
        .own_players
        .iter()
        .filter(|p| p.position.x > 0.0)
        .collect::<Vec<_>>();

    let min_theta = -FRAC_PI_2;
    let max_theta = FRAC_PI_2;
    for theta in (min_theta as i32..max_theta as i32).step_by(10) {
        let theta = theta as f64;
        for radius in (0..max_radius as i32).step_by(20) {
            let x = starting_pos.x + (radius as f64) * theta.cos();
            let y = starting_pos.y + (radius as f64) * theta.sin();
            let position = Vector2::new(x, y);
            if !is_pos_valid(position, field) {
                continue;
            }

            let striker_score = attackers
                .iter()
                .map(|p| {
                    (
                        p.id,
                        score_line_of_sight(world, position, p.position, field, player),
                    )
                })
                .max_by_key(|&x| x.1 as i64);
            let goal_score = score_line_of_sight(
                world,
                position,
                Vector2::new(field.field_length / 2.0, 0.0),
                field,
                player
            );
            if let Some((striker_id, score)) = striker_score {
                let score = score + goal_score;
                if score > best_score {
                    best_score = score;
                    best_position = position;
                    best_striker = Some(striker_id);
                }
            }
        }
    }

    (best_position, best_striker, best_score)
}

fn is_pos_valid(pos: Vector2, field: &FieldGeometry) -> bool {
    const MARGIN: f64 = 100.0;
    // check if pos inside penalty area
    if pos.x.abs() > field.field_length / 2.0 - field.penalty_area_depth - MARGIN
        && pos.y.abs() < field.penalty_area_width / 2.0 + MARGIN
    {
        return false;
    }
    true
}

/// Compute a "badness" score for a line of sight between two points based on the minumum
/// distance to the line of sight from the closest enemy player.
///
/// The score is higher if the line of sight is further from the enemy players.
fn score_line_of_sight(
    world: &WorldData,
    from: Vector2,
    to: Vector2,
    field: &FieldGeometry,
    player: &PlayerData,
) -> f64 {
    let mut min_distance = f64::MAX;
    for player in world.opp_players.iter() {
        let distance = distance_to_line(from, to, player.position);
        if distance < min_distance {
            min_distance = distance;
        }
    }
    if to.x > 3800.0 {
        min_distance = 0.0;
    }
    min_distance - (from.y.abs() / 4.0).max(40.0) - (from.x.abs() / 4.0).max(40.0) - (player.position - from).magnitude()
}

fn distance_to_line(a: Vector2, b: Vector2, p: Vector2) -> f64 {
    let n = (b - a).normalize();
    let ap = p - a;
    let proj = ap.dot(&n);
    let proj = proj.max(0.0).min((b - a).norm());
    (ap - proj * n).norm()
}<|MERGE_RESOLUTION|>--- conflicted
+++ resolved
@@ -9,11 +9,7 @@
     },
     skill, KickerControlInput, PlayerControlInput,
 };
-<<<<<<< HEAD
 use dies_core::{Angle, BallData, FieldGeometry, PlayerId, Vector2, WorldData, PlayerData};
-=======
-use dies_core::{Angle, BallData, FieldGeometry, GameState, PlayerId, Vector2, WorldData};
->>>>>>> 9fae805b
 
 #[derive(Debug, Clone, Copy, PartialEq, Eq)]
 pub enum AttackerSection {
