use std::f64::consts::FRAC_PI_2;

use super::{passer, receiver, RoleCtx, SkillResult};
use crate::{
    invoke_skill,
    roles::{
        skills::{ApproachBall, Face, FetchBall, GoToPosition, Kick},
        Role,
    },
    skill, KickerControlInput, PlayerControlInput,
};
use dies_core::{
    Angle, BallData, FieldGeometry, GameState, PlayerData, PlayerId, Vector2, WorldData,
};

#[derive(Debug, Clone, Copy, PartialEq, Eq)]
pub enum AttackerSection {
    Mid,
    Left,
    Right,
}

impl AttackerSection {
    pub fn y_bounds(&self, field: &FieldGeometry) -> (f64, f64) {
        match self {
            AttackerSection::Mid => (-field.field_width / 6.0, field.field_width / 6.0),
            AttackerSection::Left => (-field.field_width / 2.0 + 200.0, -200.0),
            AttackerSection::Right => (200.0, field.field_width / 2.0 - 200.0),
        }
    }
}

#[derive(Debug, Clone, Copy, PartialEq, Eq)]
pub enum AttackerState {
    Positioning,
    FetchingBall,
    Dribbling,
    Passing(PlayerId),
    Shooting,
}

/// A role that moves the player to the intersection of the ball's path with the goal
/// line, acting as a wall to block the ball from reaching the goal.
pub struct Attacker {
    section: AttackerSection,
    state: AttackerState,
    next_state: Option<AttackerState>,
    dribbling_start: Option<Vector2>,
    position_cache: PositionCache,
    has_passed_to_receiver: Option<PlayerId>,
}

impl Attacker {
    /// Create a new Waller role with the given offset from the intersection point.
    pub fn new(initial_state: AttackerState, section: AttackerSection) -> Self {
        Self {
            section,
            state: initial_state,
            next_state: None,
            dribbling_start: None,
            position_cache: PositionCache::new(10),
            has_passed_to_receiver: None,
        }
    }

    pub fn section(&self) -> AttackerSection {
        self.section
    }

    pub fn passed_to_receiver(&mut self) -> Option<PlayerId> {
        self.has_passed_to_receiver.take()
    }

    pub fn receive(&mut self) {
        self.next_state = Some(AttackerState::FetchingBall);
    }

    pub fn start_positioning(&mut self) {
        self.next_state = Some(AttackerState::Positioning);
    }

    pub fn has_ball(&self) -> bool {
        matches!(
            self.state,
            AttackerState::Dribbling | AttackerState::Passing(_) | AttackerState::Shooting
        )
    }

    pub fn fetching_ball(&self) -> bool {
        matches!(self.state, AttackerState::FetchingBall)
    }
}

impl Role for Attacker {
    fn update(&mut self, mut ctx: RoleCtx<'_>) -> PlayerControlInput {
        let mut input = PlayerControlInput::new();
        if ctx.world.current_game_state.game_state == GameState::Stop {
            ctx.reset_skills();
            let mut input = PlayerControlInput::new();
            input.with_speed_limit(1300.0);
            input.avoid_ball = true;
            if let Some(ball) = ctx.world.ball.as_ref() {
                let ball_pos = ball.position.xy();
                let dist = (ball_pos - ctx.player.position.xy()).norm();
                if dist < 560.0 {
                    // Move away from the ball
                    let target =
                        ball_pos.xy() + (ctx.player.position - ball_pos.xy()).normalize() * 650.0;
                    input.with_position(target);
                }
            }
            return input;
        }

        if let (Some(ball), Some(geom)) = (ctx.world.ball.as_ref(), ctx.world.field_geom.as_ref()) {
            let ball_angle = Angle::between_points(ctx.player.position, ball.position.xy());
            let ball_pos = ball.position.xy();
            let ball_dist = distance(ctx.player.position, ball_pos);
            let ball_speed = ball.velocity.norm();
            let goal_pos = Vector2::new(
                4500.0,
                f64::max(f64::min(ctx.player.position.y, 400.0), -400.0),
            );

            if let Some(next_state) = self.next_state.take() {
                self.state = next_state;
                self.dribbling_start = None;
                self.has_passed_to_receiver = None;
                self.position_cache.reset();
                ctx.reset_skills();
            }

            let new_state = match self.state {
                AttackerState::Positioning => {
                    // Positioning ourselves to best receive the ball
                    let target_pos = self.position_cache.get_or_insert_with(|| {
                        find_best_striker_position(ctx.world, &self.section, geom, ctx.player)
                    });
                    input.with_position(target_pos);
                    input.with_yaw(ball_angle);

                    // If the ball is close and slow enough, start fetching it
                    if ball_dist < 300.0 && ball_speed < 300.0 {
                        AttackerState::FetchingBall
                    } else {
                        AttackerState::Positioning
                    }
                }
                AttackerState::FetchingBall => loop {
                    if ball.position.x < -3000.0 {
                        break AttackerState::Positioning;
                    }

                    match skill!(ctx, FetchBall::new()) {
                        crate::roles::SkillResult::Success => {
                            if is_pos_valid(ball_pos, geom) {
                                break AttackerState::Dribbling;
                            } else {
                            }
                        }
                        _ => {}
                    }
                    // if ball_dist > 1000.0 {
                    //     break AttackerState::Positioning;
                    // }
                },
                AttackerState::Dribbling => {
                    let starting_pos = *self.dribbling_start.get_or_insert(ctx.player.position);

                    let (best_pos, best_receiver, best_score) =
                        find_best_passer_position(starting_pos, 600.0, ctx.world, geom, ctx.player);
                    if distance(starting_pos, ctx.player.position) > 600.0 {
                        println!("Dribbling too far, passing");
                        if let Some(receiver) = best_receiver {
                            if score_line_of_sight(
                                &ctx.world,
                                ctx.player.position,
                                goal_pos,
                                geom,
                                &ctx.player,
                            ) > 100.0
                            {
                                AttackerState::Shooting
                            } else if best_score > 50.0 {
                                AttackerState::Passing(receiver)
                            } else if ctx.player.position.x > 1000.0 {
                                AttackerState::Shooting
                            } else {
                                AttackerState::Passing(receiver)
                            }
                        } else {
                            AttackerState::Shooting
                        }
                    } else {
                        if !ctx.player.breakbeam_ball_detected {
                            println!("Lost ball, fetching");
                            AttackerState::FetchingBall
                        } else {
                            match skill!(ctx, GoToPosition::new(best_pos).with_ball()) {
                                crate::roles::SkillResult::Success => AttackerState::Shooting,
                                _ => AttackerState::Dribbling,
                            }
                        }
                    }
                }
                AttackerState::Passing(receiver) => loop {
                    if !ctx.player.breakbeam_ball_detected {
                        println!("Lost ball, fetching");
                        break AttackerState::FetchingBall;
                    } else {
                        match invoke_skill!(ctx, Face::towards_own_player(receiver).with_ball()) {
                            crate::roles::SkillProgress::Continue(mut input) => {
                                input.with_dribbling(1.0);
                                return input;
                            }
                            _ => {}
                        }
                        if let SkillResult::Success = skill!(ctx, Kick::new()) {
                            self.has_passed_to_receiver = Some(receiver);
                            break AttackerState::Positioning;
                        }
                        match skill!(ctx, ApproachBall::new()) {
                            crate::roles::SkillResult::Success => continue,
                            _ => break AttackerState::Positioning,
                        }
                    }
                },
                AttackerState::Shooting => {
                    if !ctx.player.breakbeam_ball_detected {
                        println!("Lost ball, fetching");
                        AttackerState::FetchingBall
                    } else {
                        match invoke_skill!(
                            ctx,
                            Face::towards_position(Vector2::new(
                                4500.0,
                                f64::max(f64::min(ctx.player.position.y, 400.0), -400.0)
                            ))
                            .with_ball()
                        ) {
                            crate::roles::SkillProgress::Continue(mut input) => {
                                input.with_dribbling(1.0);
                                return input;
                            }
                            _ => {}
                        }
                        if let SkillResult::Success = skill!(ctx, Kick::new()) {
                            AttackerState::Positioning
                        } else {
                            AttackerState::Shooting
                        }
                    }
                }
            };

            if new_state != self.state {
                println!("Attacker: {:?} -> {:?}", self.state, new_state);
                self.next_state = Some(new_state);
            }

            input
        } else {
            PlayerControlInput::new()
        }
    }
}

/// A cache that holds a position and a counter that is incremented every time the position is
/// accessed. The position is refreshed every `refresh_interval` accesses.
struct PositionCache {
    position: Option<Vector2>,
    counter: u32,
    refresh_interval: u32,
}

impl PositionCache {
    fn new(refresh_interval: u32) -> Self {
        Self {
            position: None,
            counter: 0,
            refresh_interval,
        }
    }

    fn get_or_insert_with(&mut self, f: impl FnOnce() -> Vector2) -> Vector2 {
        self.counter += 1;
        if let Some(position) = self.position {
            if self.counter >= self.refresh_interval {
                self.counter = 0;
                self.position = Some(f());
            }
            position
        } else {
            let pos = f();
            self.position = Some(pos);
            pos
        }
    }

    fn reset(&mut self) {
        self.position = None;
        self.counter = 0;
    }
}

/// Calculate the distance between two points.
fn distance(a: Vector2, b: Vector2) -> f64 {
    (a - b).norm()
}

/// Find a position with the best line of sight to the goal withing the given section.
fn find_best_striker_position(
    world: &WorldData,
    section: &AttackerSection,
    field: &FieldGeometry,
    player: &PlayerData,
) -> Vector2 {
    let (min_y, max_y) = section.y_bounds(field);
    let min_x = 100.0;
    let max_x = field.field_length / 2.0 - 100.0;

    let mut best_position = Vector2::new(0.0, 0.0);
    let mut best_score = -1e10;

    for x in (min_x as i32..max_x as i32).step_by(200) {
        for y in (min_y as i32..max_y as i32).step_by(200) {
            let position = Vector2::new(x as f64, y as f64);
            if !is_pos_valid(position, field) {
                continue;
            }

            let ball_score = score_line_of_sight(
                world,
                position,
                world
                    .ball
                    .as_ref()
                    .map(|b| b.position.xy())
                    .unwrap_or_default(),
                field,
                player,
            );
            let goal_score = score_line_of_sight(
                world,
                position,
                Vector2::new(field.field_length / 2.0, 0.0),
                field,
                player,
            );
            let goal_dist_score =
                3_000_000.0 / (position - Vector2::new(field.field_length / 2.0, 0.0)).norm();
            let mut ball_dist = 0.0;
            if let Some(ball) = world.ball.as_ref() {
                ball_dist = (ball.position.xy() - player.position).norm();
            }
            let score = ball_score * 0.5 + goal_score + goal_dist_score - ball_dist * 100.0;
            println!("{} {}: {} {} {}", position.x, position.y, ball_score, goal_score, goal_dist_score);
            if score > best_score {
                best_score = score;
                best_position = position;
            }
        }
    }

    println!("----");

    best_position
}

fn find_best_passer_position(
    starting_pos: Vector2,
    max_radius: f64,
    world: &WorldData,
    field: &FieldGeometry,
    player: &PlayerData,
) -> (Vector2, Option<PlayerId>, f64) {
    let mut best_position = Vector2::new(0.0, 0.0);
    let mut best_score = 0.0;
    let mut best_striker = None;

    let attackers = world
        .own_players
        .iter()
        .filter(|p| p.position.x > 0.0)
        .collect::<Vec<_>>();

    let min_theta = -FRAC_PI_2;
    let max_theta = FRAC_PI_2;
    for theta in (min_theta as i32..max_theta as i32).step_by(10) {
        let theta = theta as f64;
        for radius in (0..max_radius as i32).step_by(20) {
            let x = starting_pos.x + (radius as f64) * theta.cos();
            let y = starting_pos.y + (radius as f64) * theta.sin();
            let position = Vector2::new(x, y);
            if !is_pos_valid(position, field) {
                continue;
            }

            let striker_score = attackers
                .iter()
                .map(|p| {
                    (
                        p.id,
                        score_line_of_sight(world, position, p.position, field, player),
                    )
                })
                .max_by_key(|&x| x.1 as i64);
            let goal_score = score_line_of_sight(
                world,
                position,
                Vector2::new(field.field_length / 2.0, 0.0),
                field,
                player,
            );
            if let Some((striker_id, score)) = striker_score {
                let score = score + goal_score;
                if score > best_score {
                    best_score = score;
                    best_position = position;
                    best_striker = Some(striker_id);
                }
            }
        }
    }

    (best_position, best_striker, best_score)
}

fn is_pos_valid(pos: Vector2, field: &FieldGeometry) -> bool {
    const MARGIN: f64 = 100.0;
    // check if pos inside penalty area
    if pos.x.abs() > field.field_length / 2.0 - field.penalty_area_depth - MARGIN
        && pos.y.abs() < field.penalty_area_width / 2.0 + MARGIN
    {
        return false;
    }
    true
}

/// Compute a "badness" score for a line of sight between two points based on the minumum
/// distance to the line of sight from the closest enemy player.
///
/// The score is higher if the line of sight is further from the enemy players.
fn score_line_of_sight(
    world: &WorldData,
    from: Vector2,
    to: Vector2,
    field: &FieldGeometry,
    player: &PlayerData,
) -> f64 {
    let mut min_distance = f64::MAX;
    for player in world.opp_players.iter() {
        let distance = distance_to_line(from, to, player.position);
        if distance < min_distance {
            min_distance = distance;
        }
    }
    if to.x > 3800.0 {
        min_distance = 0.0;
    }
<<<<<<< HEAD
    min_distance
        - (from.y.abs() / 4.0).max(40.0)
        - (from.x.abs() / 4.0).max(40.0)
        - (player.position - from).magnitude()
=======
    min_distance - (from.y.abs() / 4.0).max(40.0) - (from.x.abs() / 4.0).max(40.0) - (player.position - from).magnitude().max(100.0)
>>>>>>> 91393d95
}

fn distance_to_line(a: Vector2, b: Vector2, p: Vector2) -> f64 {
    let n = (b - a).normalize();
    let ap = p - a;
    let proj = ap.dot(&n);
    let proj = proj.max(0.0).min((b - a).norm());
    (ap - proj * n).norm()
}<|MERGE_RESOLUTION|>--- conflicted
+++ resolved
@@ -322,8 +322,8 @@
     let mut best_position = Vector2::new(0.0, 0.0);
     let mut best_score = -1e10;
 
-    for x in (min_x as i32..max_x as i32).step_by(200) {
-        for y in (min_y as i32..max_y as i32).step_by(200) {
+    for x in (min_x as i32..max_x as i32).step_by(40) {
+        for y in (min_y as i32..max_y as i32).step_by(40) {
             let position = Vector2::new(x as f64, y as f64);
             if !is_pos_valid(position, field) {
                 continue;
@@ -354,7 +354,6 @@
                 ball_dist = (ball.position.xy() - player.position).norm();
             }
             let score = ball_score * 0.5 + goal_score + goal_dist_score - ball_dist * 100.0;
-            println!("{} {}: {} {} {}", position.x, position.y, ball_score, goal_score, goal_dist_score);
             if score > best_score {
                 best_score = score;
                 best_position = position;
@@ -362,7 +361,6 @@
         }
     }
 
-    println!("----");
 
     best_position
 }
@@ -458,14 +456,7 @@
     if to.x > 3800.0 {
         min_distance = 0.0;
     }
-<<<<<<< HEAD
-    min_distance
-        - (from.y.abs() / 4.0).max(40.0)
-        - (from.x.abs() / 4.0).max(40.0)
-        - (player.position - from).magnitude()
-=======
     min_distance - (from.y.abs() / 4.0).max(40.0) - (from.x.abs() / 4.0).max(40.0) - (player.position - from).magnitude().max(100.0)
->>>>>>> 91393d95
 }
 
 fn distance_to_line(a: Vector2, b: Vector2, p: Vector2) -> f64 {
