#[deny(dead_code)]
mod scenario;

use crate::roles::attacker::Attacker;
use crate::roles::dummy_role::DummyRole;
use crate::roles::harasser::Harasser;
use crate::roles::skills::FetchBallWithHeading;
use crate::strategy::free_kick::FreeKickStrategy;
use crate::strategy::kickoff::KickoffStrategy;
use crate::strategy::penalty_kick::PenaltyKickStrategy;
<<<<<<< HEAD
use crate::{
    roles::{
        dribble_role::DribbleRole,
        test_role::TestRole,
        waller::Waller,
        fetcher_role::FetcherRole,
        kicker_role::KickerRole
    },
    strategy::AdHocStrategy,
};
use dies_core::{GameState, Vector2, Vector3};
=======
use crate::{roles::fetcher_role::FetcherRole, strategy::AdHocStrategy};
use dies_core::{Angle, GameState, Vector2, Vector3};
>>>>>>> 8e0a6880
use scenario::ScenarioSetup;
use serde::{Deserialize, Serialize};

// **NOTE**: Add all new scenarios to the `scenarios!` macro at the end of this file.

fn empty_scenario() -> ScenarioSetup {
    ScenarioSetup::new(AdHocStrategy::new(), None)
}

fn penalty_kick() -> ScenarioSetup {
    let strategy = PenaltyKickStrategy::new(None);
    let mut scenario = ScenarioSetup::new(strategy, Some(GameState::PreparePenalty));
    scenario.add_strategy(GameState::Penalty, PenaltyKickStrategy::new(None));
    scenario.add_strategy(GameState::PenaltyRun, PenaltyKickStrategy::new(None));
    scenario
        .add_ball_at(Vector3::new(0.0, 300.0, 0.0))
        .add_own_player_at(Vector2::new(-1000.0, 1000.0))
        .add_own_player_at(Vector2::new(-1000.0, -1000.0))
        .add_opp_player_at(Vector2::new(3500.0, 0.0));
    scenario
}

fn free_kick() -> ScenarioSetup {
    let strategy = FreeKickStrategy::new(None);
    let mut scenario = ScenarioSetup::new(strategy, Some(GameState::FreeKick));
    scenario
        .add_ball_at(Vector3::new(0.0, 0.0, 0.0))
        .add_own_player_at(Vector2::new(1000.0, 1000.0))
        .add_own_player_at(Vector2::new(-1000.0, -1000.0));
    scenario
}

fn kickoff() -> ScenarioSetup {
    let strategy = KickoffStrategy::new(None);
    let mut scenario = ScenarioSetup::new(strategy, Some(GameState::PrepareKickoff));
    scenario.add_strategy(GameState::Kickoff, KickoffStrategy::new(None));
    scenario
        .add_ball_at(Vector3::new(0.0, 0.0, 0.0))
        .add_own_player_at(Vector2::new(-1000.0, 1000.0))
        .add_own_player_at(Vector2::new(-1000.0, -1000.0));
    scenario
}

fn one_harasser_one_player_one_ball() -> ScenarioSetup {
    let mut strategy = AdHocStrategy::new();
    strategy.add_role(Box::new(Harasser::new(500.0)));
    let mut scenario = ScenarioSetup::new(strategy, None);
    scenario
        // .add_ball_at(Vector3::new(895.0, 2623.0, 0.0))
        .add_ball()
        .add_own_player_at(Vector2::new(2264.0, 336.0))
        .add_own_player_at(Vector2::new(0.0, 0.0));
    scenario
}

fn need_to_cross_the_goal_area() -> ScenarioSetup {
    let mut strategy = AdHocStrategy::new();
    strategy.add_role(Box::new(Waller::new(0.0)));
    let mut scenario = ScenarioSetup::new(strategy, None);
    scenario
        .add_ball_at(Vector3::new(-4300.0, 3000.0, 0.0))
        .add_own_player_at(Vector2::new(-4000.0, -2000.0));

    scenario
}


fn need_to_cross_the_goal_area_alt() -> ScenarioSetup {
    let mut strategy = AdHocStrategy::new();
    strategy.add_role(Box::new(Waller::new(0.0)));
    let mut scenario = ScenarioSetup::new(strategy, None);
    scenario
        .add_ball_at(Vector3::new(-4500.0, -2950.0, 0.0))
        .add_own_player_at(Vector2::new(-3800.0, 500.0));

    scenario
}


fn test_role_multiple_targets() -> ScenarioSetup {
    let mut strategy = AdHocStrategy::new();
    strategy.add_role(Box::new(Attacker::new(Vector2::new(-800.0, -1000.0))));
    let mut scenario = ScenarioSetup::new(strategy, None);
    scenario
        .add_ball()
        .add_own_player_at(Vector2::new(1000.0, 1000.0));
    scenario
}

fn three_attackers() -> ScenarioSetup {
    let mut strategy = AdHocStrategy::new();
    strategy.add_role(Box::new(Attacker::new(Vector2::new(-2400.0, 2000.0))));
    strategy.add_role(Box::new(Attacker::new(Vector2::new(-2400.0, -2000.0))));
    strategy.add_role(Box::new(Attacker::new(Vector2::new(-200.0, 0.0))));
    let mut scenario = ScenarioSetup::new(strategy, None);
    scenario
        .add_ball()
        .add_own_player()
        .add_own_player()
        .add_own_player();
    scenario
}

fn fetch_ball_test_live() -> ScenarioSetup {
    let mut strategy = AdHocStrategy::new();
    strategy.add_role(Box::new(FetcherRole::new()));
    let mut scenario = ScenarioSetup::new(strategy, None);
    scenario
        .add_ball()
        .add_own_player()
        .add_own_player()
        .add_own_player();
    scenario
}

<<<<<<< HEAD
fn dribble() -> ScenarioSetup {
    let mut strategy = AdHocStrategy::new();
    strategy.add_role(Box::new(DribbleRole::new()));

    let mut scenario = ScenarioSetup::new(strategy, None);
    scenario
        .add_own_player_at(Vector2::new(-2000.0, -2000.0))
        .add_ball();

=======
fn fetch_ball_with_heading() -> ScenarioSetup {
    let mut strategy = AdHocStrategy::new();
    let skill = FetchBallWithHeading::new(Angle::from_degrees(90.0));
    strategy.add_role(Box::new(DummyRole::new(Box::new(skill))));
    let mut scenario = ScenarioSetup::new(strategy, None);
    scenario
        .add_ball_at(Vector3::new(0.0, 0.0, 0.0))
        .add_own_player_at(Vector2::new(1000.0, 1000.0))
        .add_own_player_at(Vector2::new(-1000.0, -1000.0));
>>>>>>> 8e0a6880
    scenario
}

/// Creates a lookup table for scenarios as a global constant.
macro_rules! scenarios {
    ($($scen:ident),+) => {
        use paste::paste;

        paste! {
            /// Represents a scenario type.
            #[derive(Debug, Clone)]
            pub enum ScenarioType {
                $([< $scen:camel >]),+
            }
        }

        impl ScenarioType {
            /// Returns the name of the scenario.
            pub fn name(&self) -> &'static str {
                paste! {
                    match self {
                        $(ScenarioType::[< $scen:camel >] => stringify!($scen)),+
                    }
                }
            }

            /// Returns a list of scenario names.
            pub fn get_names() -> Vec<&'static str> {
                vec![$(stringify!($scen)),+]
            }

            /// Returns a scenario type by name.
            pub fn get_by_name(name: &str) -> Option<ScenarioType> {
                paste! {
                    match name {
                        $(stringify!($scen) => Some(ScenarioType::[< $scen:camel >]),)+
                        _ => None
                    }
                }
            }

            /// Returns a scenario setup by name.
            pub fn get_setup_by_name(name: &str) -> Option<ScenarioSetup> {
                Self::get_by_name(name).map(|s| s.into_setup())
            }

            /// Converts the scenario type into a scenario setup.
            pub fn into_setup(&self) -> ScenarioSetup {
                paste! {
                    match self {
                        $(ScenarioType::[< $scen:camel >] => $scen()),+
                    }
                }
            }
        }
    };
}

impl<'de> Deserialize<'de> for ScenarioType {
    fn deserialize<D>(deserializer: D) -> Result<Self, D::Error>
    where
        D: serde::Deserializer<'de>,
    {
        let name = String::deserialize(deserializer)?;
        ScenarioType::get_by_name(&name)
            .ok_or_else(|| serde::de::Error::custom(format!("Scenario '{}' not found", name)))
    }
}

impl Serialize for ScenarioType {
    fn serialize<S>(&self, serializer: S) -> Result<S::Ok, S::Error>
    where
        S: serde::Serializer,
    {
        serializer.serialize_str(self.name())
    }
}
// **NOTE**: Add new scenarios here.
scenarios! {
    empty_scenario,
    need_to_cross_the_goal_area,
    need_to_cross_the_goal_area_alt,
    test_role_multiple_targets,
    dribble,
    fetch_ball_test_live,
    fetch_ball_with_heading,
    free_kick,
    penalty_kick,
    kickoff,
    one_harasser_one_player_one_ball,
    three_attackers
}

#[cfg(test)]
mod tests {
    use super::*;

    #[test]
    fn test_scenarios() {
        let names = ScenarioType::get_names();
        assert_eq!(names[0], "empty_scenario");

        ScenarioType::get_setup_by_name("empty_scenario").expect("empty_scenario not found");
    }
}<|MERGE_RESOLUTION|>--- conflicted
+++ resolved
@@ -8,7 +8,6 @@
 use crate::strategy::free_kick::FreeKickStrategy;
 use crate::strategy::kickoff::KickoffStrategy;
 use crate::strategy::penalty_kick::PenaltyKickStrategy;
-<<<<<<< HEAD
 use crate::{
     roles::{
         dribble_role::DribbleRole,
@@ -19,11 +18,7 @@
     },
     strategy::AdHocStrategy,
 };
-use dies_core::{GameState, Vector2, Vector3};
-=======
-use crate::{roles::fetcher_role::FetcherRole, strategy::AdHocStrategy};
-use dies_core::{Angle, GameState, Vector2, Vector3};
->>>>>>> 8e0a6880
+use dies_core::{GameState, Vector2, Vector3, Angle};
 use scenario::ScenarioSetup;
 use serde::{Deserialize, Serialize};
 
@@ -139,17 +134,6 @@
     scenario
 }
 
-<<<<<<< HEAD
-fn dribble() -> ScenarioSetup {
-    let mut strategy = AdHocStrategy::new();
-    strategy.add_role(Box::new(DribbleRole::new()));
-
-    let mut scenario = ScenarioSetup::new(strategy, None);
-    scenario
-        .add_own_player_at(Vector2::new(-2000.0, -2000.0))
-        .add_ball();
-
-=======
 fn fetch_ball_with_heading() -> ScenarioSetup {
     let mut strategy = AdHocStrategy::new();
     let skill = FetchBallWithHeading::new(Angle::from_degrees(90.0));
@@ -159,7 +143,6 @@
         .add_ball_at(Vector3::new(0.0, 0.0, 0.0))
         .add_own_player_at(Vector2::new(1000.0, 1000.0))
         .add_own_player_at(Vector2::new(-1000.0, -1000.0));
->>>>>>> 8e0a6880
     scenario
 }
 
