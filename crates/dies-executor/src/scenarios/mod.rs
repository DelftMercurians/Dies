#[deny(dead_code)]
mod scenario;

use crate::roles::harasser::Harasser;
use crate::strategy::free_kick::FreeKickStrategy;
use crate::strategy::kickoff::KickoffStrategy;
use crate::strategy::penalty_kick::PenaltyKickStrategy;
use crate::{
<<<<<<< HEAD
    roles::{
        attacker::Attacker, dribble_role::DribbleRole, fetcher_role::FetcherRole, kicker_role::KickerRole, test_role::TestRole, waller::Waller
    },
=======
    roles::{waller::Waller},
>>>>>>> 33e7995f
    strategy::AdHocStrategy,
};
use dies_core::{GameState, Vector2, Vector3};
use scenario::ScenarioSetup;
use serde::{Deserialize, Serialize};

// **NOTE**: Add all new scenarios to the `scenarios!` macro at the end of this file.

fn empty_scenario() -> ScenarioSetup {
    ScenarioSetup::new(AdHocStrategy::new(), None)
}

fn one_player() -> ScenarioSetup {
    let mut scenario = ScenarioSetup::new(AdHocStrategy::new(), None);
    scenario.add_own_player();
    scenario
}

fn two_players_one_ball() -> ScenarioSetup {
    let mut scenario = ScenarioSetup::new(AdHocStrategy::new(), None);
    scenario
        .add_ball()
        .add_own_player_at(Vector2::zeros())
        .add_own_player_at(Vector2::new(-500.0, 0.0));
    scenario
}

fn penalty_kick() -> ScenarioSetup {
    let strategy = PenaltyKickStrategy::new(None);
    let mut scenario = ScenarioSetup::new(strategy, Some(GameState::PreparePenalty));
    scenario.add_strategy(GameState::Penalty, PenaltyKickStrategy::new(None));
    scenario.add_strategy(GameState::PenaltyRun, PenaltyKickStrategy::new(None));
    scenario
        .add_ball_at(Vector3::new(0.0, 300.0, 0.0))
        .add_own_player_at(Vector2::new(-1000.0, 1000.0))
        .add_own_player_at(Vector2::new(-1000.0, -1000.0))
        .add_opp_player_at(Vector2::new(3500.0, 0.0));
    scenario
}

fn free_kick() -> ScenarioSetup {
    let strategy = FreeKickStrategy::new(None);
    let mut scenario = ScenarioSetup::new(strategy, Some(GameState::FreeKick));
    scenario
        .add_ball_at(Vector3::new(0.0, 0.0, 0.0))
        .add_own_player_at(Vector2::new(1000.0, 1000.0))
        .add_own_player_at(Vector2::new(-1000.0, -1000.0));
    scenario
}

fn kickoff() -> ScenarioSetup {
    let strategy = KickoffStrategy::new(None);
    let mut scenario = ScenarioSetup::new(strategy, Some(GameState::PrepareKickoff));
    scenario.add_strategy(GameState::Kickoff, KickoffStrategy::new(None));
    scenario
        .add_ball_at(Vector3::new(0.0, 0.0, 0.0))
        .add_own_player_at(Vector2::new(-1000.0, 1000.0))
        .add_own_player_at(Vector2::new(-1000.0, -1000.0));
    scenario
}

fn one_waller_one_ball() -> ScenarioSetup {
    let mut strategy = AdHocStrategy::new();
    strategy.add_role(Box::new(Waller::new(0.0)));
    strategy.add_role(Box::new(Waller::new(500.0)));

    let mut scenario = ScenarioSetup::new(strategy, Some(GameState::Run));
    scenario
        // .add_ball_at(Vector3::new(895.0, 2623.0, 0.0))
        .add_ball()
        .add_own_player_at(Vector2::new(2264.0, 336.0))
        .add_own_player_at(Vector2::new(500.0, -336.0))
        .add_own_player_at(Vector2::new(0.0, 0.0));
    scenario
}

fn one_harasser_one_player_one_ball() -> ScenarioSetup {
    let mut strategy = AdHocStrategy::new();
    strategy.add_role(Box::new(Harasser::new(500.0)));
    let mut scenario = ScenarioSetup::new(strategy, None);
    scenario
        // .add_ball_at(Vector3::new(895.0, 2623.0, 0.0))
        .add_ball()
        .add_own_player_at(Vector2::new(2264.0, 336.0))
        .add_own_player_at(Vector2::new(0.0, 0.0));
    scenario
}

fn one_attacker() -> ScenarioSetup {
    let mut strategy = AdHocStrategy::new();
    strategy.add_role(Box::new(Attacker::new(Vector2::new(-800.0, -1000.0))));
    let mut scenario = ScenarioSetup::new(strategy, None);
    scenario
        .add_ball()
        .add_own_player_at(Vector2::new(1000.0, 1000.0));
    scenario
}

fn three_attackers() -> ScenarioSetup {
    let mut strategy = AdHocStrategy::new();
    strategy.add_role(Box::new(Attacker::new(Vector2::new(-2400.0, 2000.0))));
    strategy.add_role(Box::new(Attacker::new(Vector2::new(-2400.0, -2000.0))));
    strategy.add_role(Box::new(Attacker::new(Vector2::new(-200.0, 0.0))));
    let mut scenario = ScenarioSetup::new(strategy, None);
    scenario
        .add_ball()
        .add_own_player()
        .add_own_player()
        .add_own_player();
    scenario
}


/// Creates a lookup table for scenarios as a global constant.
macro_rules! scenarios {
    ($($scen:ident),+) => {
        use paste::paste;

        paste! {
            /// Represents a scenario type.
            #[derive(Debug, Clone)]
            pub enum ScenarioType {
                $([< $scen:camel >]),+
            }
        }

        impl ScenarioType {
            /// Returns the name of the scenario.
            pub fn name(&self) -> &'static str {
                paste! {
                    match self {
                        $(ScenarioType::[< $scen:camel >] => stringify!($scen)),+
                    }
                }
            }

            /// Returns a list of scenario names.
            pub fn get_names() -> Vec<&'static str> {
                vec![$(stringify!($scen)),+]
            }

            /// Returns a scenario type by name.
            pub fn get_by_name(name: &str) -> Option<ScenarioType> {
                paste! {
                    match name {
                        $(stringify!($scen) => Some(ScenarioType::[< $scen:camel >]),)+
                        _ => None
                    }
                }
            }

            /// Returns a scenario setup by name.
            pub fn get_setup_by_name(name: &str) -> Option<ScenarioSetup> {
                Self::get_by_name(name).map(|s| s.into_setup())
            }

            /// Converts the scenario type into a scenario setup.
            pub fn into_setup(&self) -> ScenarioSetup {
                paste! {
                    match self {
                        $(ScenarioType::[< $scen:camel >] => $scen()),+
                    }
                }
            }
        }
    };
}

impl<'de> Deserialize<'de> for ScenarioType {
    fn deserialize<D>(deserializer: D) -> Result<Self, D::Error>
    where
        D: serde::Deserializer<'de>,
    {
        let name = String::deserialize(deserializer)?;
        ScenarioType::get_by_name(&name)
            .ok_or_else(|| serde::de::Error::custom(format!("Scenario '{}' not found", name)))
    }
}

impl Serialize for ScenarioType {
    fn serialize<S>(&self, serializer: S) -> Result<S::Ok, S::Error>
    where
        S: serde::Serializer,
    {
        serializer.serialize_str(self.name())
    }
}

// **NOTE**: Add new scenarios here.
scenarios! {
    empty_scenario,
    two_players_one_ball,
    one_waller_one_ball,
<<<<<<< HEAD
    two_players_crossing,
    navigate_stationary_opponents,
    one_attacker,
    three_attackers,
=======
    one_harasser_one_player_one_ball,
>>>>>>> 33e7995f
    kickoff,
    penalty_kick,
    one_player,
    free_kick
}

#[cfg(test)]
mod tests {
    use super::*;

    #[test]
    fn test_scenarios() {
        let names = ScenarioType::get_names();
        assert_eq!(names[0], "empty_scenario");

        ScenarioType::get_setup_by_name("empty_scenario").expect("empty_scenario not found");
    }
}<|MERGE_RESOLUTION|>--- conflicted
+++ resolved
@@ -1,18 +1,13 @@
 #[deny(dead_code)]
 mod scenario;
 
+use crate::roles::attacker::Attacker;
 use crate::roles::harasser::Harasser;
 use crate::strategy::free_kick::FreeKickStrategy;
 use crate::strategy::kickoff::KickoffStrategy;
 use crate::strategy::penalty_kick::PenaltyKickStrategy;
 use crate::{
-<<<<<<< HEAD
-    roles::{
-        attacker::Attacker, dribble_role::DribbleRole, fetcher_role::FetcherRole, kicker_role::KickerRole, test_role::TestRole, waller::Waller
-    },
-=======
     roles::{waller::Waller},
->>>>>>> 33e7995f
     strategy::AdHocStrategy,
 };
 use dies_core::{GameState, Vector2, Vector3};
@@ -206,14 +201,9 @@
     empty_scenario,
     two_players_one_ball,
     one_waller_one_ball,
-<<<<<<< HEAD
-    two_players_crossing,
-    navigate_stationary_opponents,
     one_attacker,
     three_attackers,
-=======
     one_harasser_one_player_one_ball,
->>>>>>> 33e7995f
     kickoff,
     penalty_kick,
     one_player,
