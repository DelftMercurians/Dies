--- conflicted
+++ resolved
@@ -1,20 +1,14 @@
 #[deny(dead_code)]
 mod scenario;
-<<<<<<< HEAD
-use crate::{roles::test_role::TestRole, roles::waller::Waller, roles::attacker::Attacker, strategy::AdHocStrategy};
-use dies_core::Vector2;
-=======
 use std::f64::consts::PI;
 
 use crate::{
     roles::{
-        dribble_role::DribbleRole, fetcher_role::FetcherRole, kicker_role::KickerRole,
-        test_role::TestRole, waller::Waller,
+        attacker::Attacker, dribble_role::DribbleRole, fetcher_role::FetcherRole, kicker_role::KickerRole, test_role::TestRole, waller::Waller
     },
     strategy::AdHocStrategy,
 };
 use dies_core::{Angle, PlayerId, Vector2, Vector3};
->>>>>>> 4145764f
 use scenario::ScenarioSetup;
 use serde::{Deserialize, Serialize};
 
@@ -225,7 +219,7 @@
 fn one_attacker() -> ScenarioSetup {
     let mut strategy = AdHocStrategy::new();
     strategy.add_role(Box::new(Attacker::new(Vector2::new(-800.0, -1000.0))));
-    let mut scenario = ScenarioSetup::new(strategy);
+    let mut scenario = ScenarioSetup::new(strategy, None);
     scenario
         .add_ball()
         .add_own_player_at(Vector2::new(1000.0, 1000.0));
@@ -237,7 +231,7 @@
     strategy.add_role(Box::new(Attacker::new(Vector2::new(-2400.0, 2000.0))));
     strategy.add_role(Box::new(Attacker::new(Vector2::new(-2400.0, -2000.0))));
     strategy.add_role(Box::new(Attacker::new(Vector2::new(-200.0, 0.0))));
-    let mut scenario = ScenarioSetup::new(strategy);
+    let mut scenario = ScenarioSetup::new(strategy, None);
     scenario
         .add_ball()
         .add_own_player()
@@ -330,15 +324,12 @@
     one_waller_one_ball,
     two_players_crossing,
     navigate_stationary_opponents,
-<<<<<<< HEAD
     one_attacker,
-    three_attackers
-=======
+    three_attackers,
     kickoff,
     penalty_kick,
     one_player,
     free_kick
->>>>>>> 4145764f
 }
 
 #[cfg(test)]
