--- conflicted
+++ resolved
@@ -1,20 +1,5 @@
 #[deny(dead_code)]
 mod scenario;
-<<<<<<< HEAD
-
-use serde::{Deserialize, Serialize};
-
-use crate::{roles::test_role::TestRole, strategy::AdHocStrategy};
-use dies_core::GameState::{self, FreeKick, Kickoff, Penalty, PenaltyRun, PrepareKickoff, PreparePenalty};
-use dies_core::{Vector2, Vector3};
-use dies_core::RoleType::FreeKicker;
-use scenario::ScenarioSetup;
-
-use crate::roles::waller::Waller;
-use crate::strategy::free_kick::FreeKickStrategy;
-use crate::strategy::kickoff::KickoffStrategy;
-use crate::strategy::penalty_kick::PenaltyKickStrategy;
-=======
 use std::f64::consts::PI;
 
 use crate::{
@@ -28,10 +13,16 @@
 use scenario::ScenarioSetup;
 use serde::{Deserialize, Serialize};
 
+use crate::{roles::test_role::TestRole, strategy::AdHocStrategy};
+use dies_core::GameState::{self, FreeKick, Kickoff, Penalty, PenaltyRun, PrepareKickoff, PreparePenalty};
+use dies_core::{Vector2, Vector3};
+use dies_core::RoleType::FreeKicker;
+use scenario::ScenarioSetup;
+
+use crate::roles::waller::Waller;
+use crate::strategy::free_kick::FreeKickStrategy;
 use crate::strategy::kickoff::KickoffStrategy;
-use dies_core::GameState::{self, Kickoff, PrepareKickoff};
-
->>>>>>> da8fe92e
+use crate::strategy::penalty_kick::PenaltyKickStrategy;
 // **NOTE**: Add all new scenarios to the `scenarios!` macro at the end of this file.
 
 fn empty_scenario() -> ScenarioSetup {
@@ -50,13 +41,6 @@
     scenario
 }
 
-fn test_vo() -> ScenarioSetup {
-    let mut scenario = ScenarioSetup::new(AdHocStrategy::new(), None);
-    scenario.add_own_player_at(Vector2::new(-1000.0, -1000.0));
-    // scenario.add_own_player_at(Vector2::new(1000.0, 0.0));
-    scenario
-}
-
 fn two_players_one_ball() -> ScenarioSetup {
     let mut scenario = ScenarioSetup::new(AdHocStrategy::new(), None);
     scenario
@@ -66,7 +50,6 @@
     scenario
 }
 
-<<<<<<< HEAD
 fn penalty_kick() -> ScenarioSetup {
     let strategy = PenaltyKickStrategy::new(None);
     let mut scenario = ScenarioSetup::new(strategy, Some(PreparePenalty));
@@ -86,7 +69,10 @@
     scenario
         .add_ball_at(Vector3::new(0.0, 0.0, 0.0))
         .add_own_player_at(Vector2::new(1000.0, 1000.0))
-=======
+        .add_own_player_at(Vector2::new(-1000.0, -1000.0));
+    scenario
+}
+
 fn kickoff() -> ScenarioSetup {
     let strategy = KickoffStrategy::new(None);
     let mut scenario = ScenarioSetup::new(strategy, Some(PrepareKickoff));
@@ -94,21 +80,10 @@
     scenario
         .add_ball_at(Vector3::new(0.0, 0.0, 0.0))
         .add_own_player_at(Vector2::new(-1000.0, 1000.0))
->>>>>>> da8fe92e
         .add_own_player_at(Vector2::new(-1000.0, -1000.0));
     scenario
 }
 
-<<<<<<< HEAD
-fn kickoff() -> ScenarioSetup {
-    let strategy = KickoffStrategy::new(None);
-    let mut scenario = ScenarioSetup::new(strategy, Some(PrepareKickoff));
-    scenario.add_strategy(Kickoff, KickoffStrategy::new(None));
-    scenario
-        .add_ball_at(Vector3::new(0.0, 0.0, 0.0))
-        .add_own_player_at(Vector2::new(-1000.0, 1000.0))
-        .add_own_player_at(Vector2::new(-1000.0, -1000.0));
-=======
 fn kickoff_2() -> ScenarioSetup {
     let mut strategy = AdHocStrategy::new();
     strategy.add_role_with_id(
@@ -125,7 +100,6 @@
         .add_ball_at(Vector3::new(0.0, 0.0, 0.0))
         .add_own_player_at(Vector2::new(-1000.0, -1000.0))
         .add_own_player_at(Vector2::new(-1000.0, 1000.0));
->>>>>>> da8fe92e
     scenario
 }
 
@@ -162,15 +136,8 @@
 
 fn two_players_crossing() -> ScenarioSetup {
     let mut strategy = AdHocStrategy::new();
-<<<<<<< HEAD
     strategy.add_role(Box::new(TestRole::new(Vector2::new(-800.0, -1000.0))));
     strategy.add_role(Box::new(TestRole::new(Vector2::new(1000.0, 1000.0))));
-=======
-    strategy.add_role(Box::new(TestRole::new(vec![Vector2::new(
-        -1000.0, -1000.0,
-    )])));
-    strategy.add_role(Box::new(TestRole::new(vec![Vector2::new(1000.0, 1000.0)])));
->>>>>>> da8fe92e
     let mut scenario = ScenarioSetup::new(strategy, None);
     scenario
         .add_own_player_at(Vector2::new(-1000.0, -1000.0))
@@ -336,24 +303,13 @@
     one_random_player,
     test_vo,
     two_players_one_ball,
-    kickoff,
-    kickoff_2,
     one_waller_one_ball,
     two_players_crossing,
-<<<<<<< HEAD
     navigate_stationary_opponents,
     kickoff,
     penalty_kick,
     one_player,
     free_kick
-=======
-    test_role_multiple_targets,
-    navigate_stationary_opponents,
-    dribble,
-    rvo_benchmark,
-    fetch_ball_test,
-    fetch_ball_test_live
->>>>>>> da8fe92e
 }
 
 #[cfg(test)]
