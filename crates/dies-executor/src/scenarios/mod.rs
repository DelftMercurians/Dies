#[deny(dead_code)]
mod scenario;
<<<<<<< HEAD

=======
use std::f64::consts::PI;

use crate::{
    roles::{dribble_role::DribbleRole, test_role::TestRole, waller::Waller, fetcher_role::FetcherRole, kicker_role::KickerRole},
    strategy::AdHocStrategy,
};
use dies_core::{PlayerId, Vector2, Vector3, Angle};
use scenario::ScenarioSetup;
>>>>>>> d53e3448
use serde::{Deserialize, Serialize};

use crate::{roles::test_role::TestRole, strategy::AdHocStrategy};
use dies_core::GameState::{self, Kickoff, PrepareKickoff};
use dies_core::{Vector2, Vector3};
use scenario::ScenarioSetup;

use crate::roles::waller::Waller;
use crate::strategy::kickoff::KickoffStrategy;

// **NOTE**: Add all new scenarios to the `scenarios!` macro at the end of this file.

fn empty_scenario() -> ScenarioSetup {
    ScenarioSetup::new(AdHocStrategy::new(), None)
}

fn one_player() -> ScenarioSetup {
    let mut scenario = ScenarioSetup::new(AdHocStrategy::new(), None);
    scenario.add_own_player();
    scenario
}

fn one_random_player() -> ScenarioSetup {
    let mut scenario = ScenarioSetup::new(AdHocStrategy::new(), None);
    scenario.add_own_player();
    scenario
}

<<<<<<< HEAD
fn one_player_go_to_origin() -> ScenarioSetup {
    let mut strategy = AdHocStrategy::new();
    strategy.add_role(Box::new(TestRole {}));
    let mut scenario = ScenarioSetup::new(strategy, None);
=======
fn test_vo() -> ScenarioSetup {
    let mut scenario = ScenarioSetup::new(AdHocStrategy::new());
>>>>>>> d53e3448
    scenario.add_own_player_at(Vector2::new(-1000.0, -1000.0));
    // scenario.add_own_player_at(Vector2::new(1000.0, 0.0));
    scenario
}

fn two_players_one_ball() -> ScenarioSetup {
    let mut scenario = ScenarioSetup::new(AdHocStrategy::new(), None);
    scenario
        .add_ball()
        .add_own_player_at(Vector2::zeros())
        .add_own_player_at(Vector2::new(-500.0, 0.0));
    scenario
}

fn kickoff() -> ScenarioSetup {
    let strategy = KickoffStrategy::new(None);
    let mut scenario = ScenarioSetup::new(strategy, Some(PrepareKickoff));
    scenario.add_strategy(Kickoff, KickoffStrategy::new(None));
    scenario
        .add_ball_at(Vector3::new(0.0, 0.0, 0.0))
        .add_own_player_at(Vector2::new(-1000.0, 1000.0))
        .add_own_player_at(Vector2::new(-1000.0, -1000.0));
    scenario
}

fn one_waller_one_ball() -> ScenarioSetup {
    let mut strategy = AdHocStrategy::new();
    strategy.add_role(Box::new(Waller::new(0.0)));
    strategy.add_role(Box::new(Waller::new(500.0)));

    let mut scenario = ScenarioSetup::new(strategy, Some(GameState::Run));
    scenario
        // .add_ball_at(Vector3::new(895.0, 2623.0, 0.0))
        .add_ball()
        .add_own_player_at(Vector2::new(2264.0, 336.0))
        .add_own_player_at(Vector2::new(500.0, -336.0))
        .add_own_player_at(Vector2::new(0.0, 0.0));
    scenario
}

fn test_role_multiple_targets() -> ScenarioSetup {
    let mut strategy = AdHocStrategy::new();
    // square
    let targets = vec![
    Vector2::new(-500.0, -500.0),
    Vector2::new(500.0, -500.0),
    Vector2::new(500.0, 500.0),
    Vector2::new(-500.0, 500.0),
    ];
    strategy.add_role(Box::new(TestRole::new(targets)));

    let mut scenario = ScenarioSetup::new(strategy);
    scenario.add_own_player();
    scenario
}

fn two_players_crossing() -> ScenarioSetup {
    let mut strategy = AdHocStrategy::new();
    strategy.add_role(Box::new(TestRole::new(vec![Vector2::new(
        -1000.0, -1000.0,
    )])));
    strategy.add_role(Box::new(TestRole::new(vec![Vector2::new(1000.0, 1000.0)])));
    let mut scenario = ScenarioSetup::new(strategy);
    scenario
        .add_own_player_at(Vector2::new(-1000.0, -1000.0))
        .add_own_player_at(Vector2::new(1000.0, 1000.0));
    scenario
}

fn navigate_stationary_opponents() -> ScenarioSetup {
    let mut strategy = AdHocStrategy::new();
    strategy.add_role(Box::new(TestRole::new(vec![Vector2::new(1000.0, 1000.0)])));

    let mut scenario = ScenarioSetup::new(strategy);
    scenario.add_own_player_at(Vector2::new(-1000.0, -1000.0));
    scenario.add_opp_player_at(Vector2::new(-500.0, 0.0));
    // scenario.add_opp_player_at(Vector2::new(0.0, 500.0));
    // scenario.add_opp_player_at(Vector2::new(500.0, -500.0));
    // scenario.add_opp_player_at(Vector2::new(-250.0, 750.0));

    scenario
}

fn rvo_benchmark() -> ScenarioSetup {
    // 6 players on a circle, each navigating to the opposite side
    let mut strategy = AdHocStrategy::new();

    let n = 6;
    let radius = 1000.0;
    let mut targets = Vec::new();
    let mut players = Vec::new();
    for i in 0..n {
        let angle = 2.0 * std::f64::consts::PI * i as f64 / n as f64;
        let p = Vector2::new(radius * angle.cos(), radius * angle.sin());
        targets.push(-p);
        players.push(p);
    }

    for (i, target) in targets.into_iter().enumerate() {
        strategy.add_role_with_id(
            PlayerId::new(i as u32),
            Box::new(TestRole::new(vec![target])),
        );
    }

    let mut scenario = ScenarioSetup::new(strategy);
    for player in players {
        scenario.add_own_player_at(player);
    }

    scenario
}

fn fetch_ball_test () -> ScenarioSetup {
    let mut strategy = AdHocStrategy::new();
    strategy.add_role_with_id(PlayerId::new(0), Box::new(FetcherRole::new()));
    strategy.add_role_with_id(PlayerId::new(1), Box::new(KickerRole::new()));
    let mut scenario = ScenarioSetup::new(strategy);
    scenario
        .add_own_player_at(Vector2::new(-2500.0, -1000.0))
        .add_own_player_at_with_yaw(Vector2::new(100.0, 0.0), Angle::from_radians(PI as f64))
        .add_ball_at(Vector3::new(0.0,0.0, 0.0));

    scenario
}

fn fetch_ball_test_live () -> ScenarioSetup {
    let mut strategy = AdHocStrategy::new();
    strategy.add_role( Box::new(FetcherRole::new()));
    let mut scenario = ScenarioSetup::new(strategy);
    scenario
        .add_own_player();
    scenario
}

fn dribble() -> ScenarioSetup {
    let mut strategy = AdHocStrategy::new();
    strategy.add_role(Box::new(DribbleRole::new()));

    let mut scenario = ScenarioSetup::new(strategy);
    scenario
        .add_own_player_at(Vector2::new(-2000.0, -2000.0))
        .add_ball();

    scenario
}

/// Creates a lookup table for scenarios as a global constant.
macro_rules! scenarios {
    ($($scen:ident),+) => {
        use paste::paste;

        paste! {
            /// Represents a scenario type.
            #[derive(Debug, Clone)]
            pub enum ScenarioType {
                $([< $scen:camel >]),+
            }
        }

        impl ScenarioType {
            /// Returns the name of the scenario.
            pub fn name(&self) -> &'static str {
                paste! {
                    match self {
                        $(ScenarioType::[< $scen:camel >] => stringify!($scen)),+
                    }
                }
            }

            /// Returns a list of scenario names.
            pub fn get_names() -> Vec<&'static str> {
                vec![$(stringify!($scen)),+]
            }

            /// Returns a scenario type by name.
            pub fn get_by_name(name: &str) -> Option<ScenarioType> {
                paste! {
                    match name {
                        $(stringify!($scen) => Some(ScenarioType::[< $scen:camel >]),)+
                        _ => None
                    }
                }
            }

            /// Returns a scenario setup by name.
            pub fn get_setup_by_name(name: &str) -> Option<ScenarioSetup> {
                Self::get_by_name(name).map(|s| s.into_setup())
            }

            /// Converts the scenario type into a scenario setup.
            pub fn into_setup(&self) -> ScenarioSetup {
                paste! {
                    match self {
                        $(ScenarioType::[< $scen:camel >] => $scen()),+
                    }
                }
            }
        }
    };
}

impl<'de> Deserialize<'de> for ScenarioType {
    fn deserialize<D>(deserializer: D) -> Result<Self, D::Error>
    where
        D: serde::Deserializer<'de>,
    {
        let name = String::deserialize(deserializer)?;
        ScenarioType::get_by_name(&name)
            .ok_or_else(|| serde::de::Error::custom(format!("Scenario '{}' not found", name)))
    }
}

impl Serialize for ScenarioType {
    fn serialize<S>(&self, serializer: S) -> Result<S::Ok, S::Error>
    where
        S: serde::Serializer,
    {
        serializer.serialize_str(self.name())
    }
}

// **NOTE**: Add new scenarios here.
scenarios! {
    empty_scenario,
    one_random_player,
    test_vo,
    two_players_one_ball,
<<<<<<< HEAD
    kickoff,
    one_waller_one_ball
=======
    one_waller_one_ball,
    two_players_crossing,
    test_role_multiple_targets,
    navigate_stationary_opponents,
    dribble,
    rvo_benchmark,
    fetch_ball_test,
    fetch_ball_test_live
>>>>>>> d53e3448
}

#[cfg(test)]
mod tests {
    use super::*;

    #[test]
    fn test_scenarios() {
        let names = ScenarioType::get_names();
        assert_eq!(names[0], "empty_scenario");

        ScenarioType::get_setup_by_name("empty_scenario").expect("empty_scenario not found");
    }
}<|MERGE_RESOLUTION|>--- conflicted
+++ resolved
@@ -1,8 +1,5 @@
 #[deny(dead_code)]
 mod scenario;
-<<<<<<< HEAD
-
-=======
 use std::f64::consts::PI;
 
 use crate::{
@@ -11,15 +8,9 @@
 };
 use dies_core::{PlayerId, Vector2, Vector3, Angle};
 use scenario::ScenarioSetup;
->>>>>>> d53e3448
 use serde::{Deserialize, Serialize};
 
-use crate::{roles::test_role::TestRole, strategy::AdHocStrategy};
 use dies_core::GameState::{self, Kickoff, PrepareKickoff};
-use dies_core::{Vector2, Vector3};
-use scenario::ScenarioSetup;
-
-use crate::roles::waller::Waller;
 use crate::strategy::kickoff::KickoffStrategy;
 
 // **NOTE**: Add all new scenarios to the `scenarios!` macro at the end of this file.
@@ -40,15 +31,17 @@
     scenario
 }
 
-<<<<<<< HEAD
 fn one_player_go_to_origin() -> ScenarioSetup {
     let mut strategy = AdHocStrategy::new();
-    strategy.add_role(Box::new(TestRole {}));
-    let mut scenario = ScenarioSetup::new(strategy, None);
-=======
+    strategy.add_role(Box::new(TestRole::new(vec![Vector2::zeros()])));
+    let mut scenario = ScenarioSetup::new(strategy, None);
+    scenario.add_own_player_at(Vector2::new(-1000.0, -1000.0));
+    // scenario.add_own_player_at(Vector2::new(1000.0, 0.0));
+    scenario
+}
+
 fn test_vo() -> ScenarioSetup {
-    let mut scenario = ScenarioSetup::new(AdHocStrategy::new());
->>>>>>> d53e3448
+    let mut scenario = ScenarioSetup::new(AdHocStrategy::new(), None);
     scenario.add_own_player_at(Vector2::new(-1000.0, -1000.0));
     // scenario.add_own_player_at(Vector2::new(1000.0, 0.0));
     scenario
@@ -100,7 +93,7 @@
     ];
     strategy.add_role(Box::new(TestRole::new(targets)));
 
-    let mut scenario = ScenarioSetup::new(strategy);
+    let mut scenario = ScenarioSetup::new(strategy, None);
     scenario.add_own_player();
     scenario
 }
@@ -111,7 +104,7 @@
         -1000.0, -1000.0,
     )])));
     strategy.add_role(Box::new(TestRole::new(vec![Vector2::new(1000.0, 1000.0)])));
-    let mut scenario = ScenarioSetup::new(strategy);
+    let mut scenario = ScenarioSetup::new(strategy, None);
     scenario
         .add_own_player_at(Vector2::new(-1000.0, -1000.0))
         .add_own_player_at(Vector2::new(1000.0, 1000.0));
@@ -122,7 +115,7 @@
     let mut strategy = AdHocStrategy::new();
     strategy.add_role(Box::new(TestRole::new(vec![Vector2::new(1000.0, 1000.0)])));
 
-    let mut scenario = ScenarioSetup::new(strategy);
+    let mut scenario = ScenarioSetup::new(strategy, None);
     scenario.add_own_player_at(Vector2::new(-1000.0, -1000.0));
     scenario.add_opp_player_at(Vector2::new(-500.0, 0.0));
     // scenario.add_opp_player_at(Vector2::new(0.0, 500.0));
@@ -154,7 +147,7 @@
         );
     }
 
-    let mut scenario = ScenarioSetup::new(strategy);
+    let mut scenario = ScenarioSetup::new(strategy, None);
     for player in players {
         scenario.add_own_player_at(player);
     }
@@ -166,7 +159,7 @@
     let mut strategy = AdHocStrategy::new();
     strategy.add_role_with_id(PlayerId::new(0), Box::new(FetcherRole::new()));
     strategy.add_role_with_id(PlayerId::new(1), Box::new(KickerRole::new()));
-    let mut scenario = ScenarioSetup::new(strategy);
+    let mut scenario = ScenarioSetup::new(strategy, None);
     scenario
         .add_own_player_at(Vector2::new(-2500.0, -1000.0))
         .add_own_player_at_with_yaw(Vector2::new(100.0, 0.0), Angle::from_radians(PI as f64))
@@ -178,7 +171,7 @@
 fn fetch_ball_test_live () -> ScenarioSetup {
     let mut strategy = AdHocStrategy::new();
     strategy.add_role( Box::new(FetcherRole::new()));
-    let mut scenario = ScenarioSetup::new(strategy);
+    let mut scenario = ScenarioSetup::new(strategy, None);
     scenario
         .add_own_player();
     scenario
@@ -188,7 +181,7 @@
     let mut strategy = AdHocStrategy::new();
     strategy.add_role(Box::new(DribbleRole::new()));
 
-    let mut scenario = ScenarioSetup::new(strategy);
+    let mut scenario = ScenarioSetup::new(strategy, None);
     scenario
         .add_own_player_at(Vector2::new(-2000.0, -2000.0))
         .add_ball();
@@ -277,10 +270,7 @@
     one_random_player,
     test_vo,
     two_players_one_ball,
-<<<<<<< HEAD
     kickoff,
-    one_waller_one_ball
-=======
     one_waller_one_ball,
     two_players_crossing,
     test_role_multiple_targets,
@@ -289,7 +279,6 @@
     rvo_benchmark,
     fetch_ball_test,
     fetch_ball_test_live
->>>>>>> d53e3448
 }
 
 #[cfg(test)]
