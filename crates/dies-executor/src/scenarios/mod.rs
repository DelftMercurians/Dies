#[deny(dead_code)]
mod scenario;
<<<<<<< HEAD
use crate::{roles::test_role::TestRole, roles::waller::Waller, roles::harasser::Harasser, strategy::AdHocStrategy};
use dies_core::Vector2;
use scenario::ScenarioSetup;
use serde::{Deserialize, Serialize};


=======
use std::f64::consts::PI;

use crate::{
    roles::{
        dribble_role::DribbleRole, fetcher_role::FetcherRole, kicker_role::KickerRole,
        test_role::TestRole, waller::Waller,
    },
    strategy::AdHocStrategy,
};
use dies_core::{Angle, PlayerId, Vector2, Vector3};
use scenario::ScenarioSetup;
use serde::{Deserialize, Serialize};

use dies_core::GameState::{self, FreeKick, Kickoff, Penalty, PenaltyRun, PrepareKickoff, PreparePenalty};

use crate::strategy::free_kick::FreeKickStrategy;
use crate::strategy::kickoff::KickoffStrategy;
use crate::strategy::penalty_kick::PenaltyKickStrategy;
>>>>>>> 4145764f
// **NOTE**: Add all new scenarios to the `scenarios!` macro at the end of this file.

fn empty_scenario() -> ScenarioSetup {
    ScenarioSetup::new(AdHocStrategy::new(), None)
}

fn one_player() -> ScenarioSetup {
    let mut scenario = ScenarioSetup::new(AdHocStrategy::new(), None);
    scenario.add_own_player();
    scenario
}

<<<<<<< HEAD
fn one_player_go_to_origin() -> ScenarioSetup {
    let mut strategy = AdHocStrategy::new();
    strategy.add_role(Box::new(Harasser::new(500.0)));
    let mut scenario = ScenarioSetup::new(strategy);
    scenario.add_own_player_at(Vector2::new(-1000.0, -1000.0));
=======
fn one_random_player() -> ScenarioSetup {
    let mut scenario = ScenarioSetup::new(AdHocStrategy::new(), None);
    scenario.add_own_player();
>>>>>>> 4145764f
    scenario
}

fn two_players_one_ball() -> ScenarioSetup {
    let mut scenario = ScenarioSetup::new(AdHocStrategy::new(), None);
    scenario
        .add_ball()
        .add_own_player_at(Vector2::zeros())
        .add_own_player_at(Vector2::new(-500.0, 0.0));
    scenario
}

fn penalty_kick() -> ScenarioSetup {
    let strategy = PenaltyKickStrategy::new(None);
    let mut scenario = ScenarioSetup::new(strategy, Some(PreparePenalty));
    scenario.add_strategy(Penalty, PenaltyKickStrategy::new(None));
    scenario.add_strategy(PenaltyRun, PenaltyKickStrategy::new(None));
    scenario
        .add_ball_at(Vector3::new(0.0, 300.0, 0.0))
        .add_own_player_at(Vector2::new(-1000.0, 1000.0))
        .add_own_player_at(Vector2::new(-1000.0, -1000.0))
        .add_opp_player_at(Vector2::new(3500.0, 0.0));
    scenario
}

fn free_kick() -> ScenarioSetup {
    let strategy = FreeKickStrategy::new(None);
    let mut scenario = ScenarioSetup::new(strategy, Some(FreeKick));
    scenario
        .add_ball_at(Vector3::new(0.0, 0.0, 0.0))
        .add_own_player_at(Vector2::new(1000.0, 1000.0))
        .add_own_player_at(Vector2::new(-1000.0, -1000.0));
    scenario
}

fn kickoff() -> ScenarioSetup {
    let strategy = KickoffStrategy::new(None);
    let mut scenario = ScenarioSetup::new(strategy, Some(PrepareKickoff));
    scenario.add_strategy(Kickoff, KickoffStrategy::new(None));
    scenario
        .add_ball_at(Vector3::new(0.0, 0.0, 0.0))
        .add_own_player_at(Vector2::new(-1000.0, 1000.0))
        .add_own_player_at(Vector2::new(-1000.0, -1000.0));
    scenario
}

fn kickoff_2() -> ScenarioSetup {
    let mut strategy = AdHocStrategy::new();
    strategy.add_role_with_id(
        PlayerId::new(0),
        Box::new(TestRole::new(vec![Vector2::new(-1000.0, 0.0)])),
    );
    strategy.add_role_with_id(
        PlayerId::new(1),
        Box::new(TestRole::new(vec![Vector2::new(-1000.0, -1000.0)])),
    );
    let mut scenario = ScenarioSetup::new(strategy, Some(PrepareKickoff));

    scenario
        .add_ball_at(Vector3::new(0.0, 0.0, 0.0))
        .add_own_player_at(Vector2::new(-1000.0, -1000.0))
        .add_own_player_at(Vector2::new(-1000.0, 1000.0));
    scenario
}

fn one_waller_one_ball() -> ScenarioSetup {
    let mut strategy = AdHocStrategy::new();
    strategy.add_role(Box::new(Waller::new(0.0)));
    strategy.add_role(Box::new(Waller::new(500.0)));

    let mut scenario = ScenarioSetup::new(strategy, Some(GameState::Run));
    scenario
        // .add_ball_at(Vector3::new(895.0, 2623.0, 0.0))
        .add_ball()
        .add_own_player_at(Vector2::new(2264.0, 336.0))
        .add_own_player_at(Vector2::new(500.0, -336.0))
        .add_own_player_at(Vector2::new(0.0, 0.0));
    scenario
}

<<<<<<< HEAD
fn one_harasser_one_player_one_ball() -> ScenarioSetup {
    let mut strategy = AdHocStrategy::new();
    strategy.add_role(Box::new(Harasser::new(500.0)));
    let mut scenario = ScenarioSetup::new(strategy);
    scenario
        // .add_ball_at(Vector3::new(895.0, 2623.0, 0.0))
        .add_ball()
        .add_own_player_at(Vector2::new(2264.0, 336.0))
        .add_own_player_at(Vector2::new(0.0, 0.0));
=======
fn test_role_multiple_targets() -> ScenarioSetup {
    let mut strategy = AdHocStrategy::new();
    // square
    let targets = vec![
        Vector2::new(-500.0, -500.0),
        Vector2::new(500.0, -500.0),
        Vector2::new(500.0, 500.0),
        Vector2::new(-500.0, 500.0),
    ];
    strategy.add_role(Box::new(TestRole::new(targets)));

    let mut scenario = ScenarioSetup::new(strategy, None);
    scenario.add_own_player();
    scenario
}

fn two_players_crossing() -> ScenarioSetup {
    let strategy = AdHocStrategy::new();
    // strategy.add_role(Box::new(TestRole::new(Vector2::new(-800.0, -1000.0))));
    // strategy.add_role(Box::new(TestRole::new(Vector2::new(1000.0, 1000.0))));
    let mut scenario = ScenarioSetup::new(strategy, None);
    scenario
        .add_own_player_at(Vector2::new(-1000.0, -1000.0))
        .add_own_player_at(Vector2::new(1000.0, 1000.0));
    scenario
}

fn navigate_stationary_opponents() -> ScenarioSetup {
    let mut strategy = AdHocStrategy::new();
    strategy.add_role(Box::new(TestRole::new(vec![Vector2::new(1000.0, 1000.0)])));

    let mut scenario = ScenarioSetup::new(strategy, None);
    scenario.add_own_player_at(Vector2::new(-1000.0, -1000.0));
    scenario.add_opp_player_at(Vector2::new(-500.0, 0.0));
    // scenario.add_opp_player_at(Vector2::new(0.0, 500.0));
    // scenario.add_opp_player_at(Vector2::new(500.0, -500.0));
    // scenario.add_opp_player_at(Vector2::new(-250.0, 750.0));

    scenario
}

fn rvo_benchmark() -> ScenarioSetup {
    // 6 players on a circle, each navigating to the opposite side
    let mut strategy = AdHocStrategy::new();

    let n = 6;
    let radius = 1000.0;
    let mut targets = Vec::new();
    let mut players = Vec::new();
    for i in 0..n {
        let angle = 2.0 * std::f64::consts::PI * i as f64 / n as f64;
        let p = Vector2::new(radius * angle.cos(), radius * angle.sin());
        targets.push(-p);
        players.push(p);
    }

    for (i, target) in targets.into_iter().enumerate() {
        strategy.add_role_with_id(
            PlayerId::new(i as u32),
            Box::new(TestRole::new(vec![target])),
        );
    }

    let mut scenario = ScenarioSetup::new(strategy, None);
    for player in players {
        scenario.add_own_player_at(player);
    }

    scenario
}

fn fetch_ball_test() -> ScenarioSetup {
    let mut strategy = AdHocStrategy::new();
    strategy.add_role_with_id(PlayerId::new(0), Box::new(FetcherRole::new()));
    strategy.add_role_with_id(PlayerId::new(1), Box::new(KickerRole::new()));
    let mut scenario = ScenarioSetup::new(strategy, None);
    scenario
        .add_own_player_at(Vector2::new(-2500.0, -1000.0))
        .add_own_player_at_with_yaw(Vector2::new(100.0, 0.0), Angle::from_radians(PI))
        .add_ball_at(Vector3::new(0.0, 0.0, 0.0));

    scenario
}

fn fetch_ball_test_live() -> ScenarioSetup {
    let mut strategy = AdHocStrategy::new();
    strategy.add_role(Box::new(FetcherRole::new()));
    let mut scenario = ScenarioSetup::new(strategy, None);
    scenario.add_own_player();
    scenario
}

fn dribble() -> ScenarioSetup {
    let mut strategy = AdHocStrategy::new();
    strategy.add_role(Box::new(DribbleRole::new()));

    let mut scenario = ScenarioSetup::new(strategy, None);
    scenario
        .add_own_player_at(Vector2::new(-2000.0, -2000.0))
        .add_ball();

>>>>>>> 4145764f
    scenario
}

/// Creates a lookup table for scenarios as a global constant.
macro_rules! scenarios {
    ($($scen:ident),+) => {
        use paste::paste;

        paste! {
            /// Represents a scenario type.
            #[derive(Debug, Clone)]
            pub enum ScenarioType {
                $([< $scen:camel >]),+
            }
        }

        impl ScenarioType {
            /// Returns the name of the scenario.
            pub fn name(&self) -> &'static str {
                paste! {
                    match self {
                        $(ScenarioType::[< $scen:camel >] => stringify!($scen)),+
                    }
                }
            }

            /// Returns a list of scenario names.
            pub fn get_names() -> Vec<&'static str> {
                vec![$(stringify!($scen)),+]
            }

            /// Returns a scenario type by name.
            pub fn get_by_name(name: &str) -> Option<ScenarioType> {
                paste! {
                    match name {
                        $(stringify!($scen) => Some(ScenarioType::[< $scen:camel >]),)+
                        _ => None
                    }
                }
            }

            /// Returns a scenario setup by name.
            pub fn get_setup_by_name(name: &str) -> Option<ScenarioSetup> {
                Self::get_by_name(name).map(|s| s.into_setup())
            }

            /// Converts the scenario type into a scenario setup.
            pub fn into_setup(&self) -> ScenarioSetup {
                paste! {
                    match self {
                        $(ScenarioType::[< $scen:camel >] => $scen()),+
                    }
                }
            }
        }
    };
}

impl<'de> Deserialize<'de> for ScenarioType {
    fn deserialize<D>(deserializer: D) -> Result<Self, D::Error>
    where
        D: serde::Deserializer<'de>,
    {
        let name = String::deserialize(deserializer)?;
        ScenarioType::get_by_name(&name)
            .ok_or_else(|| serde::de::Error::custom(format!("Scenario '{}' not found", name)))
    }
}

impl Serialize for ScenarioType {
    fn serialize<S>(&self, serializer: S) -> Result<S::Ok, S::Error>
    where
        S: serde::Serializer,
    {
        serializer.serialize_str(self.name())
    }
}

// **NOTE**: Add new scenarios here.
scenarios! {
    empty_scenario,
    one_random_player,
    two_players_one_ball,
    one_waller_one_ball,
<<<<<<< HEAD
    one_harasser_one_player_one_ball
=======
    two_players_crossing,
    navigate_stationary_opponents,
    kickoff,
    penalty_kick,
    one_player,
    free_kick
>>>>>>> 4145764f
}

#[cfg(test)]
mod tests {
    use super::*;

    #[test]
    fn test_scenarios() {
        let names = ScenarioType::get_names();
        assert_eq!(names[0], "empty_scenario");

        ScenarioType::get_setup_by_name("empty_scenario").expect("empty_scenario not found");
    }
}<|MERGE_RESOLUTION|>--- conflicted
+++ resolved
@@ -1,32 +1,18 @@
 #[deny(dead_code)]
 mod scenario;
-<<<<<<< HEAD
-use crate::{roles::test_role::TestRole, roles::waller::Waller, roles::harasser::Harasser, strategy::AdHocStrategy};
-use dies_core::Vector2;
+
+use crate::roles::harasser::Harasser;
+use crate::strategy::free_kick::FreeKickStrategy;
+use crate::strategy::kickoff::KickoffStrategy;
+use crate::strategy::penalty_kick::PenaltyKickStrategy;
+use crate::{
+    roles::{test_role::TestRole, waller::Waller},
+    strategy::AdHocStrategy,
+};
+use dies_core::{GameState, PlayerId, Vector2, Vector3};
 use scenario::ScenarioSetup;
 use serde::{Deserialize, Serialize};
 
-
-=======
-use std::f64::consts::PI;
-
-use crate::{
-    roles::{
-        dribble_role::DribbleRole, fetcher_role::FetcherRole, kicker_role::KickerRole,
-        test_role::TestRole, waller::Waller,
-    },
-    strategy::AdHocStrategy,
-};
-use dies_core::{Angle, PlayerId, Vector2, Vector3};
-use scenario::ScenarioSetup;
-use serde::{Deserialize, Serialize};
-
-use dies_core::GameState::{self, FreeKick, Kickoff, Penalty, PenaltyRun, PrepareKickoff, PreparePenalty};
-
-use crate::strategy::free_kick::FreeKickStrategy;
-use crate::strategy::kickoff::KickoffStrategy;
-use crate::strategy::penalty_kick::PenaltyKickStrategy;
->>>>>>> 4145764f
 // **NOTE**: Add all new scenarios to the `scenarios!` macro at the end of this file.
 
 fn empty_scenario() -> ScenarioSetup {
@@ -36,20 +22,6 @@
 fn one_player() -> ScenarioSetup {
     let mut scenario = ScenarioSetup::new(AdHocStrategy::new(), None);
     scenario.add_own_player();
-    scenario
-}
-
-<<<<<<< HEAD
-fn one_player_go_to_origin() -> ScenarioSetup {
-    let mut strategy = AdHocStrategy::new();
-    strategy.add_role(Box::new(Harasser::new(500.0)));
-    let mut scenario = ScenarioSetup::new(strategy);
-    scenario.add_own_player_at(Vector2::new(-1000.0, -1000.0));
-=======
-fn one_random_player() -> ScenarioSetup {
-    let mut scenario = ScenarioSetup::new(AdHocStrategy::new(), None);
-    scenario.add_own_player();
->>>>>>> 4145764f
     scenario
 }
 
@@ -64,9 +36,9 @@
 
 fn penalty_kick() -> ScenarioSetup {
     let strategy = PenaltyKickStrategy::new(None);
-    let mut scenario = ScenarioSetup::new(strategy, Some(PreparePenalty));
-    scenario.add_strategy(Penalty, PenaltyKickStrategy::new(None));
-    scenario.add_strategy(PenaltyRun, PenaltyKickStrategy::new(None));
+    let mut scenario = ScenarioSetup::new(strategy, Some(GameState::PreparePenalty));
+    scenario.add_strategy(GameState::Penalty, PenaltyKickStrategy::new(None));
+    scenario.add_strategy(GameState::PenaltyRun, PenaltyKickStrategy::new(None));
     scenario
         .add_ball_at(Vector3::new(0.0, 300.0, 0.0))
         .add_own_player_at(Vector2::new(-1000.0, 1000.0))
@@ -77,7 +49,7 @@
 
 fn free_kick() -> ScenarioSetup {
     let strategy = FreeKickStrategy::new(None);
-    let mut scenario = ScenarioSetup::new(strategy, Some(FreeKick));
+    let mut scenario = ScenarioSetup::new(strategy, Some(GameState::FreeKick));
     scenario
         .add_ball_at(Vector3::new(0.0, 0.0, 0.0))
         .add_own_player_at(Vector2::new(1000.0, 1000.0))
@@ -87,31 +59,12 @@
 
 fn kickoff() -> ScenarioSetup {
     let strategy = KickoffStrategy::new(None);
-    let mut scenario = ScenarioSetup::new(strategy, Some(PrepareKickoff));
-    scenario.add_strategy(Kickoff, KickoffStrategy::new(None));
+    let mut scenario = ScenarioSetup::new(strategy, Some(GameState::PrepareKickoff));
+    scenario.add_strategy(GameState::Kickoff, KickoffStrategy::new(None));
     scenario
         .add_ball_at(Vector3::new(0.0, 0.0, 0.0))
         .add_own_player_at(Vector2::new(-1000.0, 1000.0))
         .add_own_player_at(Vector2::new(-1000.0, -1000.0));
-    scenario
-}
-
-fn kickoff_2() -> ScenarioSetup {
-    let mut strategy = AdHocStrategy::new();
-    strategy.add_role_with_id(
-        PlayerId::new(0),
-        Box::new(TestRole::new(vec![Vector2::new(-1000.0, 0.0)])),
-    );
-    strategy.add_role_with_id(
-        PlayerId::new(1),
-        Box::new(TestRole::new(vec![Vector2::new(-1000.0, -1000.0)])),
-    );
-    let mut scenario = ScenarioSetup::new(strategy, Some(PrepareKickoff));
-
-    scenario
-        .add_ball_at(Vector3::new(0.0, 0.0, 0.0))
-        .add_own_player_at(Vector2::new(-1000.0, -1000.0))
-        .add_own_player_at(Vector2::new(-1000.0, 1000.0));
     scenario
 }
 
@@ -130,119 +83,15 @@
     scenario
 }
 
-<<<<<<< HEAD
 fn one_harasser_one_player_one_ball() -> ScenarioSetup {
     let mut strategy = AdHocStrategy::new();
     strategy.add_role(Box::new(Harasser::new(500.0)));
-    let mut scenario = ScenarioSetup::new(strategy);
+    let mut scenario = ScenarioSetup::new(strategy, None);
     scenario
         // .add_ball_at(Vector3::new(895.0, 2623.0, 0.0))
         .add_ball()
         .add_own_player_at(Vector2::new(2264.0, 336.0))
         .add_own_player_at(Vector2::new(0.0, 0.0));
-=======
-fn test_role_multiple_targets() -> ScenarioSetup {
-    let mut strategy = AdHocStrategy::new();
-    // square
-    let targets = vec![
-        Vector2::new(-500.0, -500.0),
-        Vector2::new(500.0, -500.0),
-        Vector2::new(500.0, 500.0),
-        Vector2::new(-500.0, 500.0),
-    ];
-    strategy.add_role(Box::new(TestRole::new(targets)));
-
-    let mut scenario = ScenarioSetup::new(strategy, None);
-    scenario.add_own_player();
-    scenario
-}
-
-fn two_players_crossing() -> ScenarioSetup {
-    let strategy = AdHocStrategy::new();
-    // strategy.add_role(Box::new(TestRole::new(Vector2::new(-800.0, -1000.0))));
-    // strategy.add_role(Box::new(TestRole::new(Vector2::new(1000.0, 1000.0))));
-    let mut scenario = ScenarioSetup::new(strategy, None);
-    scenario
-        .add_own_player_at(Vector2::new(-1000.0, -1000.0))
-        .add_own_player_at(Vector2::new(1000.0, 1000.0));
-    scenario
-}
-
-fn navigate_stationary_opponents() -> ScenarioSetup {
-    let mut strategy = AdHocStrategy::new();
-    strategy.add_role(Box::new(TestRole::new(vec![Vector2::new(1000.0, 1000.0)])));
-
-    let mut scenario = ScenarioSetup::new(strategy, None);
-    scenario.add_own_player_at(Vector2::new(-1000.0, -1000.0));
-    scenario.add_opp_player_at(Vector2::new(-500.0, 0.0));
-    // scenario.add_opp_player_at(Vector2::new(0.0, 500.0));
-    // scenario.add_opp_player_at(Vector2::new(500.0, -500.0));
-    // scenario.add_opp_player_at(Vector2::new(-250.0, 750.0));
-
-    scenario
-}
-
-fn rvo_benchmark() -> ScenarioSetup {
-    // 6 players on a circle, each navigating to the opposite side
-    let mut strategy = AdHocStrategy::new();
-
-    let n = 6;
-    let radius = 1000.0;
-    let mut targets = Vec::new();
-    let mut players = Vec::new();
-    for i in 0..n {
-        let angle = 2.0 * std::f64::consts::PI * i as f64 / n as f64;
-        let p = Vector2::new(radius * angle.cos(), radius * angle.sin());
-        targets.push(-p);
-        players.push(p);
-    }
-
-    for (i, target) in targets.into_iter().enumerate() {
-        strategy.add_role_with_id(
-            PlayerId::new(i as u32),
-            Box::new(TestRole::new(vec![target])),
-        );
-    }
-
-    let mut scenario = ScenarioSetup::new(strategy, None);
-    for player in players {
-        scenario.add_own_player_at(player);
-    }
-
-    scenario
-}
-
-fn fetch_ball_test() -> ScenarioSetup {
-    let mut strategy = AdHocStrategy::new();
-    strategy.add_role_with_id(PlayerId::new(0), Box::new(FetcherRole::new()));
-    strategy.add_role_with_id(PlayerId::new(1), Box::new(KickerRole::new()));
-    let mut scenario = ScenarioSetup::new(strategy, None);
-    scenario
-        .add_own_player_at(Vector2::new(-2500.0, -1000.0))
-        .add_own_player_at_with_yaw(Vector2::new(100.0, 0.0), Angle::from_radians(PI))
-        .add_ball_at(Vector3::new(0.0, 0.0, 0.0));
-
-    scenario
-}
-
-fn fetch_ball_test_live() -> ScenarioSetup {
-    let mut strategy = AdHocStrategy::new();
-    strategy.add_role(Box::new(FetcherRole::new()));
-    let mut scenario = ScenarioSetup::new(strategy, None);
-    scenario.add_own_player();
-    scenario
-}
-
-fn dribble() -> ScenarioSetup {
-    let mut strategy = AdHocStrategy::new();
-    strategy.add_role(Box::new(DribbleRole::new()));
-
-    let mut scenario = ScenarioSetup::new(strategy, None);
-    scenario
-        .add_own_player_at(Vector2::new(-2000.0, -2000.0))
-        .add_ball();
-
->>>>>>> 4145764f
     scenario
 }
 
@@ -324,19 +173,13 @@
 // **NOTE**: Add new scenarios here.
 scenarios! {
     empty_scenario,
-    one_random_player,
     two_players_one_ball,
     one_waller_one_ball,
-<<<<<<< HEAD
-    one_harasser_one_player_one_ball
-=======
-    two_players_crossing,
-    navigate_stationary_opponents,
+    one_harasser_one_player_one_ball,
     kickoff,
     penalty_kick,
     one_player,
     free_kick
->>>>>>> 4145764f
 }
 
 #[cfg(test)]
