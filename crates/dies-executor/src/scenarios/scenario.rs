use anyhow::{bail, Result};
<<<<<<< HEAD
use std::{collections::HashSet, time::Duration};
use std::collections::HashMap;
use dies_basestation_client::BasestationHandle;
use dies_core::{Angle, BallPlacement, ExecutorSettings, GameState, PlayerData, PlayerId, PlayerPlacement, ScenarioInfo, Vector2, Vector3, WorldData};
use dies_protos::ssl_gc_referee_message::referee::Stage;
use dies_protos::ssl_gc_state::State;
=======
use std::{
    collections::HashSet,
    time::{Duration, Instant},
};

use dies_basestation_client::BasestationHandle;
use dies_core::{
    Angle, BallPlacement, ExecutorSettings, PlayerData, PlayerId, PlayerPlacement, ScenarioInfo,
    Vector2, Vector3, WorldData, WorldInstant,
};
>>>>>>> 39a6aaa1
use dies_simulator::{SimulationBuilder, SimulationConfig};
use dies_ssl_client::{VisionClient, VisionClientConfig};
use dies_world::WorldTracker;

use crate::{strategy::Strategy, Executor};

const LIVE_CHECK_INTERVAL: Duration = Duration::from_millis(100);
const LIVE_CHECK_TIMEOUT: Duration = Duration::from_secs(30);
const SIMULATION_FIELD_MARGIN: f64 = 0.1;

pub struct ScenarioSetup {
    /// Initial ball position. If `None`, ther won
    ball: BallPlacement,
    /// Initial setup for own players.
    own_players: Vec<PlayerPlacement>,
    /// Initial setup for opponent players.
    opp_players: Vec<PlayerPlacement>,
    /// Position tolerance for player and ball positions in mm.
    tolerance: f64,
    /// Yaw tolerance for players in rad
    yaw_tolerance: f64,
    /// Strategy to use.
    strategy: HashMap<GameState, Box<dyn Strategy>>,
}

impl ScenarioSetup {
    pub fn new(strategy: impl Strategy + 'static, state: Option<GameState>) -> Self {
        let state = match state {
            Some(state) => {
                state
            }
            None => GameState::Unknown,
        };
        let mut strategy_map = HashMap::new();
        strategy_map.insert(state, Box::new(strategy) as Box<dyn Strategy>);
        Self {
            ball: BallPlacement::NoBall,
            own_players: Vec::new(),
            opp_players: Vec::new(),
            tolerance: 10.0,
            yaw_tolerance: 10.0f64.to_radians(),
            strategy: strategy_map,
        }
    }
    
    pub fn add_strategy(&mut self, state: GameState, strategy: impl Strategy + 'static) -> &mut Self {
        self.strategy.insert(state, Box::new(strategy) as Box<dyn Strategy>);
        self
    }

    /// Sets the ball to be at a specific position.
    pub fn add_ball_at(&mut self, ball: Vector3) -> &mut Self {
        self.ball = BallPlacement::Position(ball);
        self
    }

    /// Sets the ball to be at any position.
    pub fn add_ball(&mut self) -> &mut Self {
        self.ball = BallPlacement::AnyPosition;
        self
    }

    /// Add own player at a random position.
    pub fn add_own_player(&mut self) -> &mut Self {
        self.own_players.push(PlayerPlacement {
            position: None,
            yaw: None,
        });
        self
    }

    /// Add an own player at a specific position.
    pub fn add_own_player_at(&mut self, player: Vector2) -> &mut Self {
        self.own_players.push(PlayerPlacement {
            position: Some(player),
            yaw: None,
        });
        self
    }

    /// Add an opponent player at a specific position.
    pub fn add_opp_player_at(&mut self, player: Vector2) -> &mut Self {
        self.opp_players.push(PlayerPlacement {
            position: Some(player),
            yaw: None,
        });
        self
    }

    /// Get the scenario information.
    pub fn get_info(&self) -> ScenarioInfo {
        ScenarioInfo {
            own_player_placements: self.own_players.clone(),
            opponent_player_placements: self.opp_players.clone(),
            ball_placement: self.ball.clone(),
            tolerance: self.tolerance,
            yaw_tolerance: self.yaw_tolerance,
        }
    }

    /// Create an executor in simulation mode from this setup.
    pub fn into_simulation(
        self,
        settings: ExecutorSettings,
        sim_config: SimulationConfig,
    ) -> Executor {
        let field_width = sim_config.field_geometry.field_width as f64;
        let field_length = sim_config.field_geometry.field_length as f64;
        let mut builder = SimulationBuilder::new(sim_config);

        match self.ball {
            BallPlacement::Position(pos) => {
                builder = builder.add_ball(pos);
            }
            BallPlacement::AnyPosition => {
                let pos2 = random_pos(field_width, field_length);
                builder = builder.add_ball(Vector3::new(pos2.x, pos2.y, 0.0));
            }
            BallPlacement::NoBall => {}
        }

        for player in self.own_players.iter() {
            let (position, yaw) = player_into_simulation(&player, field_width, field_length);
            builder = builder.add_own_player(position, yaw);
        }

        for player in self.opp_players.iter() {
            let (position, yaw) = player_into_simulation(&player, field_width, field_length);
            builder = builder.add_opp_player(position, yaw);
        }

        let sim = builder.build();

        Executor::new_simulation(settings, self.strategy, sim)
    }

    /// Create an executor in live mode from this setup.
    pub async fn into_live(
        self,
        settings: ExecutorSettings,
        ssl_config: VisionClientConfig,
        bs_client: BasestationHandle,
    ) -> Result<Executor> {
        // Wait for the setup check to succeed
        let mut tracker = WorldTracker::new(&settings.tracker_settings);
        let mut ssl_client = VisionClient::new(ssl_config.clone()).await?;
        let mut check_interval = tokio::time::interval(LIVE_CHECK_INTERVAL);
        let max_iterations = LIVE_CHECK_TIMEOUT.as_millis() / LIVE_CHECK_INTERVAL.as_millis();
        let mut iterations = 0;
        loop {
            let packet = ssl_client.recv().await?;
            tracker.update_from_vision(&packet, WorldInstant::now_real());

            if self.check_live(tracker.get()) {
                break;
            }

            iterations += 1;
            if iterations >= max_iterations {
                bail!("Timeout while waiting for scenario to be live");
            }

            check_interval.tick().await;
        }

        Ok(Executor::new_live(
            settings,
            self.strategy,
            ssl_client,
            bs_client,
        ))
    }

    /// Check whether the current world state matches the scenario setup.
    fn check_live(&self, world: WorldData) -> bool {
        // Check ball
        match (&self.ball, world.ball) {
            (BallPlacement::Position(target), Some(ball)) => {
                if (target - ball.position).norm() > self.tolerance {
                    return false;
                }
            }
            (BallPlacement::AnyPosition, Some(_)) => {}
            (BallPlacement::NoBall, _) => {}
            _ => return false,
        }

        // Check own players
        let mut available_ids = world
            .own_players
            .iter()
            .map(|p| p.id)
            .collect::<HashSet<_>>();
        for player in self.own_players.iter() {
            if let Some(id) = find_player(
                &player,
                &available_ids,
                &world.own_players,
                self.tolerance,
                self.yaw_tolerance,
            ) {
                available_ids.remove(&id);
            } else {
                return false;
            }
        }

        // Check opponent players
        let mut available_ids = world
            .opp_players
            .iter()
            .map(|p| p.id)
            .collect::<HashSet<_>>();
        for player in self.opp_players.iter() {
            if let Some(id) = find_player(
                &player,
                &available_ids,
                &world.opp_players,
                self.tolerance,
                self.yaw_tolerance,
            ) {
                available_ids.remove(&id);
            } else {
                return false;
            }
        }

        true
    }
}

fn player_into_simulation(
    placement: &PlayerPlacement,
    field_width: f64,
    field_length: f64,
) -> (Vector2, Angle) {
    let position = match placement.position {
        Some(pos) => pos,
        None => random_pos(field_width, field_length),
    };
    let yaw = match placement.yaw {
        Some(yaw) => yaw,
        None => Angle::default(),
    };

    (position, yaw)
}

/// Check whether there is a player that can be used to fill this slot.
fn find_player(
    placement: &PlayerPlacement,
    available_ids: &HashSet<PlayerId>,
    players: &Vec<PlayerData>,
    tolerance: f64,
    yaw_tolerance: f64,
) -> Option<PlayerId> {
    let id = if let Some(target) = placement.position {
        let mut closest_player = None;
        let mut closest_distance = f64::INFINITY;
        for player in players.iter() {
            if available_ids.contains(&player.id) {
                let distance = (player.position - target).norm();
                if distance < closest_distance {
                    closest_distance = distance;
                    closest_player = Some(player.id);
                }
            }
        }
        closest_player
    } else {
        available_ids.iter().next().copied()
    };

    if let Some(player) = id.map(|id| players.iter().find(|p| p.id == id)).flatten() {
        match placement.position {
            Some(target) => {
                if (player.position - target).norm() > tolerance {
                    return None;
                }
            }
            None => {}
        }

        match placement.yaw {
            Some(target) => {
                if (player.yaw - target).radians().abs() > yaw_tolerance {
                    return None;
                }
            }
            None => {}
        }
        id
    } else {
        None
    }
}

fn random_pos(field_width: f64, field_length: f64) -> Vector2 {
    let w = field_width - 2.0 * (SIMULATION_FIELD_MARGIN * field_width);
    let l = field_length - 2.0 * (SIMULATION_FIELD_MARGIN * field_length);
    Vector2::new(
        (rand::random::<f64>() - 0.5) * w,
        (rand::random::<f64>() - 0.5) * l,
    )
}

#[cfg(test)]
mod tests {
    use crate::strategy::AdHocStrategy;

    use super::*;
    use dies_core::Angle;
    use dies_core::BallData;
    use dies_core::WorldData;

    #[test]
    fn test_scenario_setup_check_live() {
        let setup = ScenarioSetup {
            ball: BallPlacement::Position(Vector3::new(0.0, 0.0, 0.0)),
            own_players: vec![PlayerPlacement {
                position: Some(Vector2::new(100.0, 0.0)),
                yaw: Some(Angle::from_degrees(0.0)),
            }],
            opp_players: vec![],
            tolerance: 10.0,
            yaw_tolerance: 10.0f64.to_radians(),
            strategy: Box::new(AdHocStrategy::new()),
        };

        let mut world = WorldData {
            ball: None,
            own_players: vec![PlayerData {
                position: Vector2::new(0.0, 0.0),
                velocity: Vector2::zeros(),
                yaw: Angle::from_degrees(0.0),
                ..PlayerData::new(PlayerId::new(0))
            }],
            opp_players: vec![],
            ..Default::default()
        };

        assert!(!setup.check_live(world.clone()));

        world.ball = Some(BallData {
            timestamp: 0.0,
            position: Vector3::zeros(),
            velocity: Vector3::zeros(),
            raw_position: vec![],
        });
        world.own_players[0].position = Vector2::new(91.0, 0.0);

        assert!(setup.check_live(world.clone()));
    }
}<|MERGE_RESOLUTION|>--- conflicted
+++ resolved
@@ -1,23 +1,13 @@
 use anyhow::{bail, Result};
-<<<<<<< HEAD
-use std::{collections::HashSet, time::Duration};
-use std::collections::HashMap;
-use dies_basestation_client::BasestationHandle;
-use dies_core::{Angle, BallPlacement, ExecutorSettings, GameState, PlayerData, PlayerId, PlayerPlacement, ScenarioInfo, Vector2, Vector3, WorldData};
-use dies_protos::ssl_gc_referee_message::referee::Stage;
-use dies_protos::ssl_gc_state::State;
-=======
-use std::{
-    collections::HashSet,
-    time::{Duration, Instant},
-};
-
 use dies_basestation_client::BasestationHandle;
 use dies_core::{
-    Angle, BallPlacement, ExecutorSettings, PlayerData, PlayerId, PlayerPlacement, ScenarioInfo,
-    Vector2, Vector3, WorldData, WorldInstant,
+    Angle, BallPlacement, ExecutorSettings, GameState, PlayerData, PlayerId, PlayerPlacement,
+    ScenarioInfo, Vector2, Vector3, WorldData,
 };
->>>>>>> 39a6aaa1
+use std::collections::HashMap;
+use std::{collections::HashSet, time::Duration};
+
+use dies_core::WorldInstant;
 use dies_simulator::{SimulationBuilder, SimulationConfig};
 use dies_ssl_client::{VisionClient, VisionClientConfig};
 use dies_world::WorldTracker;
@@ -46,9 +36,7 @@
 impl ScenarioSetup {
     pub fn new(strategy: impl Strategy + 'static, state: Option<GameState>) -> Self {
         let state = match state {
-            Some(state) => {
-                state
-            }
+            Some(state) => state,
             None => GameState::Unknown,
         };
         let mut strategy_map = HashMap::new();
@@ -62,9 +50,14 @@
             strategy: strategy_map,
         }
     }
-    
-    pub fn add_strategy(&mut self, state: GameState, strategy: impl Strategy + 'static) -> &mut Self {
-        self.strategy.insert(state, Box::new(strategy) as Box<dyn Strategy>);
+
+    pub fn add_strategy(
+        &mut self,
+        state: GameState,
+        strategy: impl Strategy + 'static,
+    ) -> &mut Self {
+        self.strategy
+            .insert(state, Box::new(strategy) as Box<dyn Strategy>);
         self
     }
 
@@ -344,7 +337,7 @@
             opp_players: vec![],
             tolerance: 10.0,
             yaw_tolerance: 10.0f64.to_radians(),
-            strategy: Box::new(AdHocStrategy::new()),
+            strategy: HashMap::new(),
         };
 
         let mut world = WorldData {
