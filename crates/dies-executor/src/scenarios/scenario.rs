use anyhow::{bail, Result};
<<<<<<< HEAD
=======
use std::{collections::HashSet, time::Duration};

>>>>>>> d53e3448
use dies_basestation_client::BasestationHandle;
use dies_core::{
    Angle, BallPlacement, ExecutorSettings, GameState, PlayerData, PlayerId, PlayerPlacement,
    ScenarioInfo, Vector2, Vector3, WorldData,
};
use std::collections::HashMap;
use std::{collections::HashSet, time::Duration};

use dies_core::WorldInstant;
use dies_simulator::{SimulationBuilder, SimulationConfig};
use dies_ssl_client::{VisionClient, VisionClientConfig};
use dies_world::WorldTracker;

use crate::{strategy::Strategy, Executor};

const LIVE_CHECK_INTERVAL: Duration = Duration::from_millis(100);
const LIVE_CHECK_TIMEOUT: Duration = Duration::from_secs(30);
const SIMULATION_FIELD_MARGIN: f64 = 0.1;

pub struct ScenarioSetup {
    /// Initial ball position. If `None`, ther won
    ball: BallPlacement,
    /// Initial setup for own players.
    own_players: Vec<PlayerPlacement>,
    /// Initial setup for opponent players.
    opp_players: Vec<PlayerPlacement>,
    /// Position tolerance for player and ball positions in mm.
    tolerance: f64,
    /// Yaw tolerance for players in rad
    yaw_tolerance: f64,
    /// Strategy to use.
    strategy: HashMap<GameState, Box<dyn Strategy>>,
}

impl ScenarioSetup {
    pub fn new(strategy: impl Strategy + 'static, state: Option<GameState>) -> Self {
        let state = match state {
            Some(state) => state,
            None => GameState::Unknown,
        };
        let mut strategy_map = HashMap::new();
        strategy_map.insert(state, Box::new(strategy) as Box<dyn Strategy>);
        Self {
            ball: BallPlacement::NoBall,
            own_players: Vec::new(),
            opp_players: Vec::new(),
            tolerance: 10.0,
            yaw_tolerance: 10.0f64.to_radians(),
            strategy: strategy_map,
        }
    }

    pub fn add_strategy(
        &mut self,
        state: GameState,
        strategy: impl Strategy + 'static,
    ) -> &mut Self {
        self.strategy
            .insert(state, Box::new(strategy) as Box<dyn Strategy>);
        self
    }

    /// Sets the ball to be at a specific position.
    pub fn add_ball_at(&mut self, ball: Vector3) -> &mut Self {
        self.ball = BallPlacement::Position(ball);
        self
    }

    /// Sets the ball to be at any position.
    pub fn add_ball(&mut self) -> &mut Self {
        self.ball = BallPlacement::AnyPosition;
        self
    }

    /// Add own player at a random position.
    pub fn add_own_player(&mut self) -> &mut Self {
        self.own_players.push(PlayerPlacement {
            position: None,
            yaw: None,
        });
        self
    }

    /// Add an own player at a specific position.
    pub fn add_own_player_at(&mut self, player: Vector2) -> &mut Self {
        self.own_players.push(PlayerPlacement {
            position: Some(player),
            yaw: None,
        });
        self
    }

    pub fn add_own_player_at_with_yaw(&mut self, player: Vector2, _yaw: Angle) -> &mut Self {
        self.own_players.push(PlayerPlacement {
            position: Some(player),
            yaw: Some(_yaw),
        });
        self
    }

    /// Add an opponent player at a specific position.
    pub fn add_opp_player_at(&mut self, player: Vector2) -> &mut Self {
        self.opp_players.push(PlayerPlacement {
            position: Some(player),
            yaw: None,
        });
        self
    }

    /// Get the scenario information.
    pub fn get_info(&self) -> ScenarioInfo {
        ScenarioInfo {
            own_player_placements: self.own_players.clone(),
            opponent_player_placements: self.opp_players.clone(),
            ball_placement: self.ball.clone(),
            tolerance: self.tolerance,
            yaw_tolerance: self.yaw_tolerance,
        }
    }

    /// Create an executor in simulation mode from this setup.
    pub fn into_simulation(
        self,
        settings: ExecutorSettings,
        sim_config: SimulationConfig,
    ) -> Executor {
        let field_width = sim_config.field_geometry.field_width;
        let field_length = sim_config.field_geometry.field_length;
        let mut builder = SimulationBuilder::new(sim_config);

        match self.ball {
            BallPlacement::Position(pos) => {
                builder = builder.add_ball(pos);
            }
            BallPlacement::AnyPosition => {
                let pos2 = random_pos(field_width, field_length);
                builder = builder.add_ball(Vector3::new(pos2.x, pos2.y, 0.0));
            }
            BallPlacement::NoBall => {}
        }

        for player in self.own_players.iter() {
            let (position, yaw) = player_into_simulation(player, field_width, field_length);
            builder = builder.add_own_player(position, yaw);
        }

        for player in self.opp_players.iter() {
            let (position, yaw) = player_into_simulation(player, field_width, field_length);
            builder = builder.add_opp_player(position, yaw);
        }

        let sim = builder.build();

        Executor::new_simulation(settings, self.strategy, sim)
    }

    /// Create an executor in live mode from this setup.
    pub async fn into_live(
        self,
        settings: ExecutorSettings,
        ssl_config: VisionClientConfig,
        bs_client: BasestationHandle,
    ) -> Result<Executor> {
        // Wait for the setup check to succeed
        let mut tracker = WorldTracker::new(&settings);
        let mut ssl_client = VisionClient::new(ssl_config.clone()).await?;
        let mut check_interval = tokio::time::interval(LIVE_CHECK_INTERVAL);
        let max_iterations = LIVE_CHECK_TIMEOUT.as_millis() / LIVE_CHECK_INTERVAL.as_millis();
        let mut iterations = 0;
        loop {
            let packet = ssl_client.recv().await?;
            tracker.update_from_vision(&packet, WorldInstant::now_real());

            if self.check_live(tracker.get()) {
                break;
            }

            iterations += 1;
            if iterations >= max_iterations {
                bail!("Timeout while waiting for scenario to be live");
            }

            check_interval.tick().await;
        }

        Ok(Executor::new_live(
            settings,
            self.strategy,
            ssl_client,
            bs_client,
        ))
    }

    /// Check whether the current world state matches the scenario setup.
    fn check_live(&self, world: WorldData) -> bool {
        // Check ball
        match (&self.ball, world.ball) {
            (BallPlacement::Position(target), Some(ball)) => {
                if (target - ball.position).norm() > self.tolerance {
                    return false;
                }
            }
            (BallPlacement::AnyPosition, Some(_)) => {}
            (BallPlacement::NoBall, _) => {}
            _ => return false,
        }

        // Check own players
        let mut available_ids = world
            .own_players
            .iter()
            .map(|p| p.id)
            .collect::<HashSet<_>>();
        for player in self.own_players.iter() {
            if let Some(id) = find_player(
                player,
                &available_ids,
                &world.own_players,
                self.tolerance,
                self.yaw_tolerance,
            ) {
                available_ids.remove(&id);
            } else {
                return false;
            }
        }

        // Check opponent players
        let mut available_ids = world
            .opp_players
            .iter()
            .map(|p| p.id)
            .collect::<HashSet<_>>();
        for player in self.opp_players.iter() {
            if let Some(id) = find_player(
                player,
                &available_ids,
                &world.opp_players,
                self.tolerance,
                self.yaw_tolerance,
            ) {
                available_ids.remove(&id);
            } else {
                return false;
            }
        }

        true
    }
}

fn player_into_simulation(
    placement: &PlayerPlacement,
    field_width: f64,
    field_length: f64,
) -> (Vector2, Angle) {
    let position = match placement.position {
        Some(pos) => pos,
        None => random_pos(field_width, field_length),
    };
    let yaw = placement.yaw.unwrap_or_default();

    (position, yaw)
}

/// Check whether there is a player that can be used to fill this slot.
fn find_player(
    placement: &PlayerPlacement,
    available_ids: &HashSet<PlayerId>,
    players: &Vec<PlayerData>,
    tolerance: f64,
    yaw_tolerance: f64,
) -> Option<PlayerId> {
    let id = if let Some(target) = placement.position {
        let mut closest_player = None;
        let mut closest_distance = f64::INFINITY;
        for player in players.iter() {
            if available_ids.contains(&player.id) {
                let distance = (player.position - target).norm();
                if distance < closest_distance {
                    closest_distance = distance;
                    closest_player = Some(player.id);
                }
            }
        }
        closest_player
    } else {
        available_ids.iter().next().copied()
    };

    if let Some(player) = id.and_then(|id| players.iter().find(|p| p.id == id)) {
        match placement.position {
            Some(target) => {
                if (player.position - target).norm() > tolerance {
                    return None;
                }
            }
            None => {}
        }

        match placement.yaw {
            Some(target) => {
                if (player.yaw - target).radians().abs() > yaw_tolerance {
                    return None;
                }
            }
            None => {}
        }
        id
    } else {
        None
    }
}

fn random_pos(field_width: f64, field_length: f64) -> Vector2 {
    let w = field_width - 2.0 * (SIMULATION_FIELD_MARGIN * field_width);
    let l = field_length - 2.0 * (SIMULATION_FIELD_MARGIN * field_length);
    Vector2::new(
        (rand::random::<f64>() - 0.5) * w,
        (rand::random::<f64>() - 0.5) * l,
    )
<<<<<<< HEAD
}

#[cfg(test)]
mod tests {
    use crate::strategy::AdHocStrategy;

    use super::*;
    use dies_core::Angle;
    use dies_core::BallData;
    use dies_core::WorldData;

    #[test]
    fn test_scenario_setup_check_live() {
        let setup = ScenarioSetup {
            ball: BallPlacement::Position(Vector3::new(0.0, 0.0, 0.0)),
            own_players: vec![PlayerPlacement {
                position: Some(Vector2::new(100.0, 0.0)),
                yaw: Some(Angle::from_degrees(0.0)),
            }],
            opp_players: vec![],
            tolerance: 10.0,
            yaw_tolerance: 10.0f64.to_radians(),
            strategy: HashMap::new(),
        };

        let mut world = WorldData {
            ball: None,
            own_players: vec![PlayerData {
                position: Vector2::new(0.0, 0.0),
                velocity: Vector2::zeros(),
                yaw: Angle::from_degrees(0.0),
                ..PlayerData::new(PlayerId::new(0))
            }],
            opp_players: vec![],
            ..Default::default()
        };

        assert!(!setup.check_live(world.clone()));

        world.ball = Some(BallData {
            timestamp: 0.0,
            position: Vector3::zeros(),
            velocity: Vector3::zeros(),
            raw_position: vec![],
        });
        world.own_players[0].position = Vector2::new(91.0, 0.0);

        assert!(setup.check_live(world.clone()));
    }
=======
>>>>>>> d53e3448
}<|MERGE_RESOLUTION|>--- conflicted
+++ resolved
@@ -1,9 +1,4 @@
 use anyhow::{bail, Result};
-<<<<<<< HEAD
-=======
-use std::{collections::HashSet, time::Duration};
-
->>>>>>> d53e3448
 use dies_basestation_client::BasestationHandle;
 use dies_core::{
     Angle, BallPlacement, ExecutorSettings, GameState, PlayerData, PlayerId, PlayerPlacement,
@@ -325,14 +320,12 @@
         (rand::random::<f64>() - 0.5) * w,
         (rand::random::<f64>() - 0.5) * l,
     )
-<<<<<<< HEAD
 }
 
 #[cfg(test)]
 mod tests {
-    use crate::strategy::AdHocStrategy;
-
     use super::*;
+    use dies_core::mock_world_data;
     use dies_core::Angle;
     use dies_core::BallData;
     use dies_core::WorldData;
@@ -360,7 +353,7 @@
                 ..PlayerData::new(PlayerId::new(0))
             }],
             opp_players: vec![],
-            ..Default::default()
+            ..mock_world_data()
         };
 
         assert!(!setup.check_live(world.clone()));
@@ -375,6 +368,4 @@
 
         assert!(setup.check_live(world.clone()));
     }
-=======
->>>>>>> d53e3448
 }