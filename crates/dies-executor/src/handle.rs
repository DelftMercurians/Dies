--- conflicted
+++ resolved
@@ -4,12 +4,8 @@
 
 use tokio::sync::{broadcast, mpsc, oneshot};
 
-<<<<<<< HEAD
 use dies_core::{ExecutorInfo, ExecutorSettings, PlayerId, PlayerOverrideCommand, WorldUpdate};
 use dies_protos::ssl_gc_engine::continue_action::State;
-=======
-use dies_core::{ExecutorInfo, ExecutorSettings, PlayerId, PlayerOverrideCommand, SimulatorCmd, WorldUpdate};
->>>>>>> da8fe92e
 use dies_protos::ssl_gc_referee_message::referee::Command;
 
 
@@ -25,10 +21,7 @@
     GcCommand {
         command: Command,
     },
-<<<<<<< HEAD
-=======
     SimulatorCmd(SimulatorCmd),
->>>>>>> da8fe92e
     Stop,
 }
 
