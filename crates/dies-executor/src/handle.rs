--- conflicted
+++ resolved
@@ -4,17 +4,11 @@
 
 use tokio::sync::{broadcast, mpsc, oneshot};
 
-<<<<<<< HEAD
-use dies_core::{ExecutorInfo, ExecutorSettings, PlayerId, PlayerOverrideCommand, WorldUpdate};
+use dies_core::{ExecutorInfo, ExecutorSettings, PlayerId, PlayerOverrideCommand, SimulatorCmd, WorldUpdate};
 use dies_core::GcRefereeMsg;
 use dies_protos::ssl_gc_engine::continue_action::State;
 use dies_protos::ssl_gc_referee_message::referee::Command;
 
-=======
-use dies_core::{
-    ExecutorInfo, ExecutorSettings, PlayerId, PlayerOverrideCommand, SimulatorCmd, WorldUpdate,
-};
->>>>>>> d53e3448
 
 #[derive(Debug)]
 pub enum ControlMsg {
@@ -25,13 +19,10 @@
     PlayerOverrideCommand(PlayerId, PlayerOverrideCommand),
     SetPause(bool),
     UpdateSettings(ExecutorSettings),
-<<<<<<< HEAD
     GcCommand {
         command: Command,
     },
-=======
     SimulatorCmd(SimulatorCmd),
->>>>>>> d53e3448
     Stop,
 }
 
