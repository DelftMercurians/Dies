use std::{collections::HashMap, time::Duration};

use anyhow::Result;

use dies_basestation_client::BasestationClient;
use dies_core::{
    ExecutorInfo, PlayerCmd, PlayerFeedbackMsg, PlayerId, PlayerOverrideCommand, WorldUpdate,
};
use dies_logger::{log_referee, log_vision};
use dies_protos::{ssl_gc_referee_message::Referee, ssl_vision_wrapper::SSL_WrapperPacket};
use dies_simulator::Simulation;
use dies_ssl_client::VisionClient;
use dies_world::{WorldConfig, WorldTracker};
use gc_client::GcClient;
pub use handle::{ControlMsg, ExecutorHandle};
use strategy::Strategy;
use tokio::sync::{broadcast, mpsc, oneshot, watch};

mod control;
mod gc_client;
<<<<<<< HEAD
pub mod roles;
=======
mod handle;
pub mod scenarios;
>>>>>>> 4f152fef
pub mod strategy;

pub use control::{KickerControlInput, PlayerControlInput, PlayerInputs};
use control::{TeamController, Velocity};

const CMD_INTERVAL: Duration = Duration::from_millis(1000 / 30);

#[derive(Debug, Clone)]
pub struct ExecutorConfig {
    pub world_config: WorldConfig,
    pub sim_dt: Duration,
}

enum Environment {
    Live {
        ssl_client: VisionClient,
        bs_client: BasestationClient,
    },
    Simulation {
        simulator: Simulation,
        dt: Duration,
    },
}

struct PlayerOverrideState {
    frame_counter: u32,
    current_command: PlayerOverrideCommand,
}

impl PlayerOverrideState {
    const VELOCITY_TIMEOUT: u32 = 5;

    pub fn new() -> Self {
        Self {
            frame_counter: 0,
            current_command: PlayerOverrideCommand::Stop,
        }
    }

    pub fn set_cmd(&mut self, cmd: PlayerOverrideCommand) {
        self.current_command = cmd;
        self.frame_counter = 0;
    }

    pub fn advance(&mut self) -> PlayerControlInput {
        let input = match self.current_command {
            PlayerOverrideCommand::Stop => PlayerControlInput::new(),
            PlayerOverrideCommand::MoveTo {
                position,
                yaw,
                dribble_speed,
                arm_kick,
            } => PlayerControlInput {
                position: Some(position),
                yaw: Some(yaw),
                dribbling_speed: dribble_speed,
                kicker: if arm_kick {
                    KickerControlInput::Arm
                } else {
                    KickerControlInput::default()
                },
                ..Default::default()
            },
            PlayerOverrideCommand::LocalVelocity {
                velocity,
                angular_velocity,
                dribble_speed,
                arm_kick,
            } => PlayerControlInput {
                velocity: Velocity::local(velocity),
                angular_velocity,
                dribbling_speed: dribble_speed,
                kicker: if arm_kick {
                    KickerControlInput::Arm
                } else {
                    KickerControlInput::default()
                },
                ..Default::default()
            },
            PlayerOverrideCommand::GlobalVelocity {
                velocity,
                angular_velocity,
                dribble_speed,
                arm_kick,
            } => PlayerControlInput {
                velocity: Velocity::global(velocity),
                angular_velocity,
                dribbling_speed: dribble_speed,
                kicker: if arm_kick {
                    KickerControlInput::Arm
                } else {
                    KickerControlInput::default()
                },
                ..Default::default()
            },
            PlayerOverrideCommand::Kick { .. } => PlayerControlInput {
                kicker: KickerControlInput::Kick,
                ..Default::default()
            },
            PlayerOverrideCommand::DischargeKicker => PlayerControlInput {
                kicker: KickerControlInput::Disarm,
                ..Default::default()
            },
        };

        // Advance the frame counter
        self.frame_counter += 1;
        match self.current_command {
            PlayerOverrideCommand::LocalVelocity { .. }
            | PlayerOverrideCommand::GlobalVelocity { .. } => {
                if self.frame_counter > Self::VELOCITY_TIMEOUT {
                    self.current_command = PlayerOverrideCommand::Stop;
                    self.frame_counter = 0;
                }
            }
            PlayerOverrideCommand::Kick { .. } => {
                self.current_command = PlayerOverrideCommand::Stop
            }
            _ => {}
        };

        input
    }
}

/// The central component of the framework. It contains all state and logic needed to
/// run a match -- processing vision and referee messages, executing the strategy, and
/// sending commands to the robots.
///
/// The executor can be used in 3 different regimes: externally driven, automatic, and
/// simulation.
pub struct Executor {
    tracker: WorldTracker,
    controller: TeamController,
    gc_client: GcClient,
    environment: Option<Environment>,
    manual_override: HashMap<PlayerId, PlayerOverrideState>,
    update_tx: broadcast::Sender<WorldUpdate>,
    command_tx: mpsc::UnboundedSender<ControlMsg>,
    command_rx: mpsc::UnboundedReceiver<ControlMsg>,
    paused_tx: watch::Sender<bool>,
    info_channel_rx: mpsc::UnboundedReceiver<oneshot::Sender<ExecutorInfo>>,
    info_channel_tx: mpsc::UnboundedSender<oneshot::Sender<ExecutorInfo>>,
}

impl Executor {
    pub fn new_live(
        config: ExecutorConfig,
        strategy: Box<dyn Strategy>,
        ssl_client: VisionClient,
        bs_client: BasestationClient,
    ) -> Self {
        let (command_tx, command_rx) = mpsc::unbounded_channel();
        let (update_tx, _) = broadcast::channel(16);
        let (paused_tx, _) = watch::channel(false);
        let (info_channel_tx, info_channel_rx) = mpsc::unbounded_channel();

        Self {
            tracker: WorldTracker::new(config.world_config),
            controller: TeamController::new(strategy),
            gc_client: GcClient::new(),
            environment: Some(Environment::Live {
                ssl_client,
                bs_client,
            }),
            manual_override: HashMap::new(),
            command_tx,
            command_rx,
            update_tx,
            paused_tx,
            info_channel_rx,
            info_channel_tx,
        }
    }

    pub fn new_simulation(
        config: ExecutorConfig,
        strategy: Box<dyn Strategy>,
        simulator: Simulation,
    ) -> Self {
        let (command_tx, command_rx) = mpsc::unbounded_channel();
        let (update_tx, _) = broadcast::channel(16);
        let (paused_tx, _) = watch::channel(false);
        let (info_channel_tx, info_channel_rx) = mpsc::unbounded_channel();

        Self {
            tracker: WorldTracker::new(config.world_config),
            controller: TeamController::new(strategy),
            gc_client: GcClient::new(),
            environment: Some(Environment::Simulation {
                simulator,
                dt: config.sim_dt,
            }),
            manual_override: HashMap::new(),
            command_tx,
            command_rx,
            update_tx,
            paused_tx,
            info_channel_rx,
            info_channel_tx,
        }
    }

    /// Update the executor with a vision message.
    pub fn update_from_vision_msg(&mut self, message: SSL_WrapperPacket) {
        // TODO: FIX
        // log_vision(&message);
        self.tracker.update_from_vision(&message);
        self.update_team_controller();
    }

    /// Update the executor with a referee message.
    pub fn update_from_gc_msg(&mut self, message: Referee) {
        log_referee(&message);
        self.tracker.update_from_referee(&message);
        self.update_team_controller();
    }

    /// Update the executor with a feedback message from the robots.
    #[allow(dead_code)]
    pub fn update_from_bs_msg(&mut self, _message: PlayerFeedbackMsg) {
        todo!()
    }

    /// Get the currently active player commands.
    pub fn player_commands(&mut self) -> Vec<PlayerCmd> {
        self.controller.commands()
    }

    /// Get the GC messages that need to be sent. This will remove the messages from the
    /// internal queue.
    pub fn gc_messages(&mut self) -> Vec<Referee> {
        self.gc_client.messages()
    }

    /// Get runtime information about the executor.
    pub fn info(&self) -> ExecutorInfo {
        ExecutorInfo {
            paused: *self.paused_tx.borrow(),
            manual_controlled_players: self.manual_override.keys().copied().collect(),
        }
    }

    /// Run the executor in real time, either with real clients or with a simulator,
    /// depending on the configuration.
    pub async fn run_real_time(mut self) -> Result<()> {
        match self.environment.take() {
            Some(Environment::Live {
                ssl_client,
                bs_client,
            }) => self.run_rt_live(ssl_client, bs_client).await?,
            Some(Environment::Simulation { simulator, dt }) => {
                self.run_rt_sim(simulator, dt).await?
            }
            _ => unreachable!(),
        }

        Ok(())
    }

    pub fn step_simulation(&mut self, simulator: &mut Simulation, dt: Duration) -> Result<()> {
        simulator.step(dt.as_secs_f64());
        if let Some(geom) = simulator.geometry() {
            self.update_from_vision_msg(geom);
        }
        if let Some(det) = simulator.detection() {
            self.update_from_vision_msg(det);
        }

        Ok(())
    }

    /// Run the executor in real time on the simulator
    async fn run_rt_sim(&mut self, mut simulator: Simulation, dt: Duration) -> Result<()> {
        let mut update_interval = tokio::time::interval(dt);
        update_interval.set_missed_tick_behavior(tokio::time::MissedTickBehavior::Skip);
        let mut cmd_interval = tokio::time::interval(CMD_INTERVAL);
        cmd_interval.set_missed_tick_behavior(tokio::time::MissedTickBehavior::Skip);

        let mut paused_rx = self.paused_tx.subscribe();
        loop {
            let paused = { *paused_rx.borrow_and_update() };
            if !paused {
                tokio::select! {
                    Some(msg) = self.command_rx.recv() => {
                        match msg {
                            ControlMsg::Stop => break,
                            msg => self.handle_control_msg(msg)
                        }
                    }
                    Some(tx) = self.info_channel_rx.recv() => {
                        let _  = tx.send(self.info());
                    }
                    _ = update_interval.tick() => {
                        self.step_simulation(&mut simulator, dt)?;
                    }
                    _ = cmd_interval.tick() => {
                        for cmd in self.player_commands() {
                            simulator.push_cmd(cmd);
                        }
                    }
                }
            } else {
                tokio::select! {
                    Some(ControlMsg::Stop) = self.command_rx.recv() => break,
                    Some(tx) = self.info_channel_rx.recv() => {
                        let _  = tx.send(self.info());
                    }
                    res = paused_rx.changed() => res?
                }
            }
        }

        Ok(())
    }

    /// Run the executor in real time, processing vision and referee messages and sending
    /// commands to the robots.
    async fn run_rt_live(
        &mut self,
        mut ssl_client: VisionClient,
        mut bs_client: BasestationClient,
    ) -> Result<()> {
        // Check that we have ssl and bs clients

        let mut cmd_interval = tokio::time::interval(CMD_INTERVAL);

        loop {
            tokio::select! {
                Some(msg) = self.command_rx.recv() => {
                    match msg {
                        ControlMsg::Stop => break,
                        msg => self.handle_control_msg(msg)
                    }
                }
                vision_msg = ssl_client.recv() => {
                    match vision_msg {
                        Ok(vision_msg) => {
                            self.update_from_vision_msg(vision_msg);
                        }
                        Err(err) => {
                            log::error!("Failed to receive vision msg: {}", err);
                        }
                    }
                }
                Some(tx) = self.info_channel_rx.recv() => {
                    let _  = tx.send(self.info());
                }
                // bs_msg = bs_client.recv() => {
                //     match bs_msg {
                //         Ok(bs_msg) => {
                //             self.update_from_bs_msg(bs_msg);
                //         }
                //         Err(err) => {
                //             log::error!("Failed to receive BS msg: {}", err);
                //         }
                //     }
                // }
                _ = cmd_interval.tick() => {
                    let paused = { *self.paused_tx.borrow() };
                    if !paused {
                        for cmd in self.player_commands() {
                            bs_client.send_no_wait(cmd);
                        }
                    }
                }
            }
        }
        Ok(())
    }

    pub fn handle(&self) -> ExecutorHandle {
        ExecutorHandle {
            control_tx: self.command_tx.clone(),
            update_rx: self.update_tx.subscribe(),
            info_channel: self.info_channel_tx.clone(),
        }
    }

    fn handle_control_msg(&mut self, msg: ControlMsg) {
        match msg {
            ControlMsg::SetPause(pause) => {
                self.paused_tx.send(pause).ok();
            }
            ControlMsg::SetPlayerOverride {
                player_id,
                override_active,
            } => {
                if override_active {
                    self.manual_override
                        .insert(player_id, PlayerOverrideState::new());
                } else {
                    self.manual_override.remove(&player_id);
                }
            }
            ControlMsg::PlayerOverrideCommand(player_id, cmd) => {
                if let Some(state) = self.manual_override.get_mut(&player_id) {
                    state.set_cmd(cmd);
                }
            }
            ControlMsg::UpdateControllerSettings(settings) => {
                self.controller.update_controller_settings(&settings);
            }
            ControlMsg::Stop => {}
        }
    }

    fn update_team_controller(&mut self) {
        let world_data = self.tracker.get();

        let update = WorldUpdate {
            world_data: world_data.clone(),
        };
        if let Err(err) = self.update_tx.send(update) {
            log::error!("Failed to broadcast world update: {}", err);
        }

        let manual_override = self
            .manual_override
            .iter_mut()
            .map(|(id, s)| (*id, s.advance()))
            .collect();
        self.controller.update(world_data, manual_override);
    }
}<|MERGE_RESOLUTION|>--- conflicted
+++ resolved
@@ -18,12 +18,8 @@
 
 mod control;
 mod gc_client;
-<<<<<<< HEAD
-pub mod roles;
-=======
 mod handle;
 pub mod scenarios;
->>>>>>> 4f152fef
 pub mod strategy;
 
 pub use control::{KickerControlInput, PlayerControlInput, PlayerInputs};
