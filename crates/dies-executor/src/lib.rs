--- conflicted
+++ resolved
@@ -14,10 +14,6 @@
 
 mod control;
 mod gc_client;
-<<<<<<< HEAD
-// mod mpc;
-=======
->>>>>>> bf015fc7
 pub mod strategy;
 
 use control::TeamController;
