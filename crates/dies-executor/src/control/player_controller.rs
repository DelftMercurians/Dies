use std::time::Duration;

use super::{
    mtp::MTP,
    player_input::{KickerControlInput, PlayerControlInput},
    yaw_control::YawController,
};
use dies_core::{Angle, ControllerSettings, KickerCmd, PlayerCmd, PlayerData, PlayerId, Vector2};

const MISSING_FRAMES_THRESHOLD: usize = 50;
const MAX_DRIBBLE_SPEED: f64 = 100.0;

enum KickerState {
    Disarming,
    Arming,
    Kicking,
}

pub struct PlayerController {
    id: PlayerId,
    position_mtp: MTP,
    last_pos: Vector2,
    /// Output velocity \[mm/s\]
    target_velocity: Vector2,

    yaw_control: YawController,
    last_yaw: Angle,
    /// Output angular velocity \[rad/s\]
    target_angular_velocity: f64,

    frame_misses: usize,

    /// Kicker control
    kicker: KickerState,
    /// Dribble speed normalized to \[0, 1\]
    dribble_speed: f64,
}

impl PlayerController {
    /// Create a new player controller with the given ID.
    pub fn new(id: PlayerId, settings: &ControllerSettings) -> Self {
        let mut instance = Self {
            id,

            position_mtp: MTP::new(
                settings.max_acceleration,
                settings.max_velocity,
                settings.max_deceleration,
            ),
            last_pos: Vector2::new(0.0, 0.0),
            target_velocity: Vector2::new(0.0, 0.0),

            yaw_control: YawController::new(
                settings.max_angular_velocity,
                settings.max_angular_acceleration,
                settings.angle_cutoff_distance,
            ),
            last_yaw: Angle::from_radians(0.0),
            target_angular_velocity: 0.0,

            frame_misses: 0,
            kicker: KickerState::Disarming,
            dribble_speed: 0.0,
        };
        instance.update_settings(settings);
        instance
    }

    /// Update the controller settings.
    pub fn update_settings(&mut self, settings: &ControllerSettings) {
        self.position_mtp.update_settings(
            settings.max_acceleration,
            settings.max_velocity,
            settings.max_deceleration,
            settings.position_kp,
            Duration::from_secs_f64(settings.position_proportional_time_window),
            settings.position_cutoff_distance,
        );
        self.yaw_control.update_settings(
            settings.max_angular_velocity,
            settings.max_angular_acceleration,
            settings.angle_cutoff_distance,
        );
    }

    /// Get the ID of the player.
    pub fn id(&self) -> PlayerId {
        self.id
    }

    /// Get the current target velocity of the player.
    pub(super) fn target_velocity(&self) -> Vector2 {
        self.target_velocity
    }

    /// Get the current command for the player.
    pub fn command(&mut self) -> PlayerCmd {
        let mut cmd = PlayerCmd {
            id: self.id,
            // In the robot's local frame +sx means forward and +sy means right
            sx: self.target_velocity.x / 1000.0, // Convert to m/s
            sy: self.target_velocity.y / 1000.0, // Convert to m/s
            w: self.target_angular_velocity,
            dribble_speed: self.dribble_speed * MAX_DRIBBLE_SPEED,
            kicker_cmd: KickerCmd::None,
        };

        match self.kicker {
            KickerState::Arming => {
                cmd.kicker_cmd = KickerCmd::Arm;
            }
            KickerState::Kicking => {
                cmd.kicker_cmd = KickerCmd::Kick;
                self.kicker = KickerState::Disarming;
            }
            _ => {}
        }

        dies_core::debug_value(format!("p{}.sx", self.id), cmd.sx);
        dies_core::debug_value(format!("p{}.sy", self.id), cmd.sy);
        dies_core::debug_value(format!("p{}.w", self.id), cmd.w);
        dies_core::debug_value(format!("p{}.dribble_speed", self.id), cmd.dribble_speed);
        dies_core::debug_string(
            format!("p{}.kicker_cmd", self.id),
            format!("{:?}", cmd.kicker_cmd),
        );

        cmd
    }

    /// Increment the missing frame count, stops the robot if it is too high.
    pub fn increment_frames_misses(&mut self) {
        self.frame_misses += 1;
        if self.frame_misses > MISSING_FRAMES_THRESHOLD {
            log::warn!("Player {} has missing frames, stopping", self.id);
            self.target_velocity = Vector2::new(0.0, 0.0);
            self.target_angular_velocity = 0.0;
        }
    }

    /// Update the controller with the current state of the player.
    pub fn update(&mut self, state: &PlayerData, input: &PlayerControlInput, dt: f64) {
        // Calculate velocity using the MTP controller
        self.last_yaw = state.raw_yaw;
        self.last_pos = state.position;
        self.target_velocity = Vector2::zeros();
        if let Some(pos_target) = input.position {
            self.position_mtp.set_setpoint(pos_target);
            dies_core::debug_cross(
<<<<<<< HEAD
                format!("p{}.position_target", self.id),
                pos_target,
                dies_core::DebugColor::Purple,
            );
=======
                format!("p{}.control.target", self.id),
                pos_target,
                dies_core::DebugColor::Red,
            );

>>>>>>> 6c6847fc
            let pos_u = self.position_mtp.update(self.last_pos, state.velocity, dt);
            let local_u = self.last_yaw.inv().rotate_vector(&pos_u);
            self.target_velocity = local_u;
        } else {
<<<<<<< HEAD
            dies_core::debug_remove(format!("p{}.position_target", self.id));
=======
            dies_core::debug_remove(format!("p{}.control.target", self.id));
>>>>>>> 6c6847fc
        }
        let local_vel = input.velocity.to_local(self.last_yaw);
        self.target_velocity += local_vel;

        // Draw the velocity
        dies_core::debug_line(
            format!("p{}.target_velocity", self.id),
            self.last_pos,
            self.last_pos + self.last_yaw.rotate_vector(&self.target_velocity),
            dies_core::DebugColor::Red,
        );

        self.target_angular_velocity = 0.0;
        dies_core::debug_value(
            format!("p{}.angular_speed", self.id),
            state.angular_speed.to_degrees(),
        );
        if let Some(yaw) = input.yaw {
            dies_core::debug_line(
                format!("p{}.target_yaw_line", self.id),
                self.last_pos,
                self.last_pos + yaw.rotate_vector(&Vector2::new(200.0, 0.0)),
                dies_core::DebugColor::Green,
            );

            self.yaw_control.set_setpoint(yaw);
            let head_u = self
                .yaw_control
                .update(self.last_yaw, state.angular_speed, dt);
            self.target_angular_velocity = head_u;
        }
        self.target_angular_velocity += input.angular_velocity;

        // Set dribbling speed
        self.dribble_speed = input.dribbling_speed;

        // Set kicker control
        match input.kicker {
            KickerControlInput::Arm => {
                self.kicker = KickerState::Arming;
            }
            KickerControlInput::Kick => {
                self.kicker = KickerState::Kicking;
            }
            _ => {
                self.kicker = KickerState::Disarming;
            }
        }
    }

    pub fn update_target_velocity_with_avoidance(&mut self, target_velocity: Vector2) {
        self.target_velocity = target_velocity;
        dies_core::debug_line(
            format!("p{}.target_velocity", self.id),
            self.last_pos,
            self.last_pos + self.last_yaw.rotate_vector(&self.target_velocity),
            dies_core::DebugColor::Red,
        );
    }
}<|MERGE_RESOLUTION|>--- conflicted
+++ resolved
@@ -147,27 +147,16 @@
         if let Some(pos_target) = input.position {
             self.position_mtp.set_setpoint(pos_target);
             dies_core::debug_cross(
-<<<<<<< HEAD
-                format!("p{}.position_target", self.id),
-                pos_target,
-                dies_core::DebugColor::Purple,
-            );
-=======
                 format!("p{}.control.target", self.id),
                 pos_target,
                 dies_core::DebugColor::Red,
             );
 
->>>>>>> 6c6847fc
             let pos_u = self.position_mtp.update(self.last_pos, state.velocity, dt);
             let local_u = self.last_yaw.inv().rotate_vector(&pos_u);
             self.target_velocity = local_u;
         } else {
-<<<<<<< HEAD
-            dies_core::debug_remove(format!("p{}.position_target", self.id));
-=======
             dies_core::debug_remove(format!("p{}.control.target", self.id));
->>>>>>> 6c6847fc
         }
         let local_vel = input.velocity.to_local(self.last_yaw);
         self.target_velocity += local_vel;
