use std::time::{Duration, Instant};

use dies_core::{
    Angle, ControllerSettings, ExecutorSettings, Obstacle, PlayerCmd, PlayerCmdUntransformer,
    PlayerData, PlayerId, PlayerMoveCmd, RobotCmd, TeamData, Vector2,
};

use super::{
    mtp::MTP,
    player_input::{KickerControlInput, PlayerControlInput},
    rvo::velocity_obstacle_update,
    team_context::PlayerContext,
    yaw_control::YawController,
    Velocity,
};

const MISSING_FRAMES_THRESHOLD: usize = 50;
const MAX_DRIBBLE_SPEED: f64 = 1_000.0;

#[derive(Debug, Clone, Copy, PartialEq)]
enum KickerState {
    Disarming,
    Arming,
    Kicking,
}

pub struct PlayerController {
    id: PlayerId,
    position_mtp: MTP,
    use_mpc: bool,
    last_pos: Vector2,

    /// Output velocity \[mm/s\]
    target_velocity: Vector2,

    yaw_control: YawController,
    last_yaw: Angle,
    // ToDo enum instead of target_z for 2 things
    /// Output angular velocity (has_target_headis == false || has_imu == false) or heading
    target_z: f64,

    frame_misses: usize,

    /// Kicker control
    kicker: KickerState,
    /// Dribble speed normalized to \[0, 1\]
    dribble_speed: f64,

    max_accel: f64,
    max_speed: f64,
    max_decel: f64,
    max_angular_velocity: f64,
    max_angular_acceleration: f64,

    have_imu: bool,
    has_target_heading: bool,
    /// If Some(true) we need to switch to imu heading, if Some(false) we need to switch
    /// to yaw control, and if None we don't need to do anything.
    switch_heading: Option<bool>,
    heading_interval: IntervalTrigger,

    fan_speed: f64,
    kick_speed: f64,
}

impl PlayerController {
<<<<<<< HEAD
    pub fn get_max_speed(&self) -> f64 {
        self.max_speed
    }

    pub fn set_opp_goal_sign(&mut self, opp_goal_sign: f64) {
        self.opp_goal_sign = opp_goal_sign;
    }

=======
>>>>>>> 81369a87
    /// Create a new player controller with the given ID.
    pub fn new(id: PlayerId, settings: &ExecutorSettings) -> Self {
        let mut instance = Self {
            id,

            position_mtp: MTP::new(),
            use_mpc: true, // Default to using MPC
            last_pos: Vector2::new(0.0, 0.0),
            target_velocity: Vector2::new(0.0, 0.0),

            yaw_control: YawController::new(
                settings.controller_settings.angle_kp,
                settings.controller_settings.angle_cutoff_distance,
            ),
            last_yaw: Angle::from_radians(0.0),
            target_z: 0.0,

            frame_misses: 0,
            kicker: KickerState::Disarming,
            dribble_speed: 0.0,

            max_accel: settings.controller_settings.max_acceleration,
            max_speed: settings.controller_settings.max_velocity,
            max_decel: settings.controller_settings.max_deceleration,
            max_angular_velocity: settings.controller_settings.max_angular_velocity,
            max_angular_acceleration: settings.controller_settings.max_angular_acceleration,

            have_imu: false,
            has_target_heading: false,
            switch_heading: None,
            heading_interval: IntervalTrigger::new(Duration::from_secs_f64(0.5)),

            fan_speed: 0.0,
            kick_speed: 0.0,
        };
        instance.update_settings(&settings.controller_settings);
        instance
    }

    /// Update the controller settings.
    pub fn update_settings(&mut self, settings: &ControllerSettings) {
        self.position_mtp.update_settings(
            settings.position_kp,
            Duration::from_secs_f64(settings.position_proportional_time_window),
            settings.position_cutoff_distance,
        );
        self.yaw_control
            .update_settings(settings.angle_kp, settings.angle_cutoff_distance);
    }

    /// Get the ID of the player.
    pub fn id(&self) -> PlayerId {
        self.id
    }

<<<<<<< HEAD
    /// set the player as the gate keeper
    pub fn set_gate_keeper(&mut self) {
        self.if_gate_keeper = true;
    }

    /// Toggle between MPC and MTP controllers
    pub fn set_use_mpc(&mut self, use_mpc: bool) {
        self.use_mpc = use_mpc;
    }

=======
>>>>>>> 81369a87
    pub fn target_velocity(&self) -> Vector2 {
        self.target_velocity
    }

    /// Set the target velocity (used when MPC is computed externally)
    pub fn set_target_velocity(&mut self, velocity: Vector2) {
        self.target_velocity = velocity;
    }

    /// Get the target position for MPC calculation
    pub fn get_target_position(&self, input: &PlayerControlInput) -> Option<Vector2> {
        input.position
    }

    /// Get max speed setting
    pub fn max_speed(&self) -> f64 {
        self.max_speed
    }

    /// Check if using MPC
    pub fn use_mpc(&self) -> bool {
        self.use_mpc
    }

    /// Get the current command for the player.
    pub fn command(
        &mut self,
        player_context: &PlayerContext,
        mut untransformer: PlayerCmdUntransformer,
    ) -> PlayerCmd {
        if self.frame_misses > MISSING_FRAMES_THRESHOLD {
            return PlayerCmd::Move(PlayerMoveCmd::zero(self.id));
        }

        if self.heading_interval.trigger() {
            return PlayerCmd::SetHeading {
                id: self.id,
                heading: -self.last_yaw.radians(),
            };
        }

        // Priority list: 1. Kick, 2. Switch heading, 3. Anything else
        let robot_cmd = match (self.kicker, self.switch_heading) {
            (_, Some(heading)) if self.have_imu => {
                self.switch_heading = None;
                if heading {
                    RobotCmd::HeadingControl
                } else {
                    RobotCmd::YawRateControl
                }
            }
            (KickerState::Kicking, _) => {
                self.kicker = KickerState::Disarming;
                RobotCmd::Kick
            }
            (KickerState::Arming, None) => RobotCmd::Arm,
            _ => RobotCmd::Arm,
        };

        let cmd = untransformer
            .set_target_velocity(self.target_velocity)
            .set_w(self.target_z)
            .set_dribble_speed(self.dribble_speed)
            .set_fan_speed(self.fan_speed)
            .set_kick_speed(self.kick_speed)
            .set_robot_cmd(robot_cmd)
            .untransform_move_cmd(self.id, self.last_yaw);

        player_context.debug_value("sx", cmd.sx);
        player_context.debug_value("sy", cmd.sy);
        player_context.debug_value("w", cmd.w);
        player_context.debug_value("dribble_speed", cmd.dribble_speed);
        player_context.debug_string("robot_cmd", format!("{:?}", cmd.robot_cmd));

        PlayerCmd::Move(cmd)
    }

    /// Increment the missing frame count, stops the robot if it is too high.
    pub fn increment_frames_misses(&mut self) {
        self.frame_misses += 1;
        // if self.frame_misses > MISSING_FRAMES_THRESHOLD {
        //     log::warn!("Player {} has missing frames, stopping", self.id);
        // }
    }

    /// Update the controller with the current state of the player.
    pub fn update(
        &mut self,
        state: &PlayerData,
        world: &TeamData,
        input: &PlayerControlInput,
        dt: f64,
        is_manual_override: bool,
        obstacles: Vec<Obstacle>,
        all_players: &[&PlayerData],
        player_context: &PlayerContext,
    ) {
        self.frame_misses = 0;
        self.have_imu = false; // matches!(
                               //     state.imu_status,
                               //     Some(SysStatus::Ok) | Some(SysStatus::Ready)
                               // );

        if is_about_to_collide(state, world, 3.0 * dt) {
            player_context.debug_string("collision", "true");
        }

        if let Some(fan_speed) = input.fan_speed {
            self.fan_speed = fan_speed;
        }
        if let Some(kick_speed) = input.kick_speed {
            self.kick_speed = kick_speed;
        }

        player_context.debug_value("fan_speed", self.fan_speed);

        // Calculate velocity using MTP controller (MPC is handled at team level)
        self.last_yaw = state.raw_yaw;
        self.last_pos = state.position;
<<<<<<< HEAD

        // Only update target_velocity if not using MPC (MPC sets it externally)
        if !self.use_mpc {
            self.target_velocity = Vector2::zeros();
            if let Some(pos_target) = input.position {
                dies_core::debug_cross(
                    format!("p{}.control.target", self.id),
                    pos_target,
                    dies_core::DebugColor::Red,
                );

                // Use MTP controller
                self.position_mtp.set_setpoint(pos_target);
                let pos_u = self.position_mtp.update(
                    self.last_pos,
                    state.velocity,
                    dt,
                    input.acceleration_limit.unwrap_or(self.max_accel),
                    input.speed_limit.unwrap_or(self.max_speed),
                    input.acceleration_limit.unwrap_or(self.max_decel),
                    input.care,
                );
                self.target_velocity = pos_u;
                dies_core::debug_string(format!("p{}.controller", self.id), "MTP");
            } else {
                dies_core::debug_remove(format!("p{}.control.target", self.id));
            }
        } else {
            // MPC controller - target_velocity should be set externally
            if let Some(pos_target) = input.position {
                dies_core::debug_cross(
                    format!("p{}.control.target", self.id),
                    pos_target,
                    dies_core::DebugColor::Red,
                );
                dies_core::debug_string(format!("p{}.controller", self.id), "MPC");
            } else {
                dies_core::debug_remove(format!("p{}.control.target", self.id));
            }
=======
        self.target_velocity = Vector2::zeros();
        if let Some(pos_target) = input.position {
            self.position_mtp.set_setpoint(pos_target);
            player_context.debug_cross_colored(
                "control.target",
                pos_target,
                dies_core::DebugColor::Red,
            );

            let pos_u = self.position_mtp.update(
                self.last_pos,
                state.velocity,
                dt,
                input.acceleration_limit.unwrap_or(self.max_accel),
                input.speed_limit.unwrap_or(self.max_speed),
                input.acceleration_limit.unwrap_or(self.max_decel),
                input.care,
                player_context,
            );
            // let local_u = self.last_yaw.inv().rotate_vector(&pos_u);
            self.target_velocity = pos_u;
        } else {
            player_context.debug_remove("control.target");
>>>>>>> 81369a87
        }
        let add_vel = match input.velocity {
            Velocity::Global(v) => v,
            Velocity::Local(v) => self.last_yaw.rotate_vector(&v),
        };
        self.target_velocity += add_vel;
        self.target_velocity = self
            .target_velocity
            .cap_magnitude(input.speed_limit.unwrap_or(self.max_speed));

        /*
        if !is_manual_override {
            let obstacles = if input.avoid_ball {
                if let Some(ball) = world.ball.as_ref() {
                    let mut obstacles = obstacles;
                    obstacles.push(Obstacle::Circle {
                        center: ball.position.xy(),
                        radius: 150.0,
                    });
                    obstacles
                } else {
                    obstacles
                }
            } else {
                obstacles
            };

            self.target_velocity = velocity_obstacle_update(
                state,
                &self.target_velocity,
                all_players,
                obstacles.as_slice(),
                super::rvo::VelocityObstacleType::VO,
                input.avoid_robots,
            );

            println!("Obstacle avoiding trickery wtf??")
        }
        */

        // Draw the velocity
        player_context.debug_line_colored(
            "velocity",
            self.last_pos,
            self.last_pos + state.velocity,
            dies_core::DebugColor::Red,
        );

        if let Some(yaw) = input.yaw {
            if !self.has_target_heading {
                self.has_target_heading = true;
                self.switch_heading = Some(true);
            }

            player_context.debug_line_colored(
                "target_yaw_line",
                self.last_pos,
                self.last_pos + yaw.rotate_vector(&Vector2::new(30.0, 0.0)),
                dies_core::DebugColor::Purple,
            );

            if self.have_imu {
                player_context.debug_string("yaw_control", "heading");
                self.target_z = yaw.radians();
            } else {
                player_context.debug_string("yaw_control", "yaw rate");
                self.yaw_control.set_setpoint(yaw);
                let head_u = self.yaw_control.update(
                    self.last_yaw,
                    state.angular_speed,
                    dt,
                    input
                        .angular_speed_limit
                        .unwrap_or(self.max_angular_velocity),
                    input
                        .angular_acceleration_limit
                        .unwrap_or(self.max_angular_acceleration),
                    input.care,
                );
                self.target_z = head_u;
            }
        } else {
            if self.has_target_heading {
                self.has_target_heading = false;
                self.switch_heading = Some(false);
            }
            self.target_z = 0.0;
        }

        // Set angular velocity
        if self.has_target_heading == false || self.have_imu == false {
            match input.angular_velocity {
                Some(angular_velocity) => {
                    self.target_z = angular_velocity;
                }
                None => {
                    self.target_z = 0.0;
                }
            }
        } else {
            // ToDo
        }

        // Set dribbling speed
        self.dribble_speed = input.dribbling_speed;

        // Set kicker control
        match input.kicker {
            KickerControlInput::Arm => {
                self.kicker = KickerState::Arming;
            }
            KickerControlInput::Kick { force } => match self.kicker {
                KickerState::Disarming | KickerState::Arming => {
                    self.kicker = KickerState::Kicking;
                }
                KickerState::Kicking => {}
            },
            KickerControlInput::Disarm | KickerControlInput::Idle => {
                // Make sure kick goes through
                if self.kicker != KickerState::Kicking {
                    self.kicker = KickerState::Disarming;
                }
            }
        }
    }

    pub fn update_target_velocity_with_avoidance(
        &mut self,
        target_velocity: Vector2,
        player_context: &PlayerContext,
    ) {
        self.target_velocity = target_velocity;
        player_context.debug_line_colored(
            "target_velocity",
            self.last_pos,
            self.last_pos + self.target_velocity,
            dies_core::DebugColor::Green,
        );
    }
}

fn is_about_to_collide(player: &PlayerData, world: &TeamData, time_horizon: f64) -> bool {
    // Check if the player is about to collide with any other player
    for other in world.own_players.iter().chain(world.opp_players.iter()) {
        if player.position == other.position {
            continue;
        }

        let dist = (player.position - other.position).norm();
        let relative_velocity = player.velocity - other.velocity;
        let time_to_collision = dist / relative_velocity.norm();
        if time_to_collision < time_horizon && dist < 140.0 {
            return true;
        }
    }

    // Check if the player is about to leave the field
    if let Some(geom) = world.field_geom.as_ref() {
        let hw = geom.field_width / 2.0;
        let hl = geom.field_length / 2.0;
        let pos = player.position;
        let vel = player.velocity;
        let new_pos = pos + vel * time_horizon;
        if new_pos.x.abs() > hw || new_pos.y.abs() > hl {
            return true;
        }
    }

    false
}

/// A struct that triggers an event periodically at a given interval.
struct IntervalTrigger {
    interval: Duration,
    next_trigger: Instant,
}

impl IntervalTrigger {
    /// Creates a new `Interval` with the given interval.
    fn new(interval: Duration) -> Self {
        Self {
            interval,
            next_trigger: Instant::now() + interval,
        }
    }

    /// Returns true if the event should be triggered at the given time.
    fn trigger(&mut self) -> bool {
        if Instant::now() >= self.next_trigger {
            self.next_trigger += self.interval;
            true
        } else {
            false
        }
    }
}<|MERGE_RESOLUTION|>--- conflicted
+++ resolved
@@ -64,17 +64,10 @@
 }
 
 impl PlayerController {
-<<<<<<< HEAD
     pub fn get_max_speed(&self) -> f64 {
         self.max_speed
     }
 
-    pub fn set_opp_goal_sign(&mut self, opp_goal_sign: f64) {
-        self.opp_goal_sign = opp_goal_sign;
-    }
-
-=======
->>>>>>> 81369a87
     /// Create a new player controller with the given ID.
     pub fn new(id: PlayerId, settings: &ExecutorSettings) -> Self {
         let mut instance = Self {
@@ -130,19 +123,11 @@
         self.id
     }
 
-<<<<<<< HEAD
-    /// set the player as the gate keeper
-    pub fn set_gate_keeper(&mut self) {
-        self.if_gate_keeper = true;
-    }
-
     /// Toggle between MPC and MTP controllers
     pub fn set_use_mpc(&mut self, use_mpc: bool) {
         self.use_mpc = use_mpc;
     }
 
-=======
->>>>>>> 81369a87
     pub fn target_velocity(&self) -> Vector2 {
         self.target_velocity
     }
@@ -262,7 +247,15 @@
         // Calculate velocity using MTP controller (MPC is handled at team level)
         self.last_yaw = state.raw_yaw;
         self.last_pos = state.position;
-<<<<<<< HEAD
+        self.target_velocity = Vector2::zeros();
+        if let Some(pos_target) = input.position {
+            self.position_mtp.set_setpoint(pos_target);
+            player_context.debug_cross_colored(
+                "control.target",
+                pos_target,
+                dies_core::DebugColor::Red,
+            );
+        }
 
         // Only update target_velocity if not using MPC (MPC sets it externally)
         if !self.use_mpc {
@@ -284,9 +277,10 @@
                     input.speed_limit.unwrap_or(self.max_speed),
                     input.acceleration_limit.unwrap_or(self.max_decel),
                     input.care,
+                    player_context
                 );
                 self.target_velocity = pos_u;
-                dies_core::debug_string(format!("p{}.controller", self.id), "MTP");
+                player_context.debug_string("controller", "MTP");
             } else {
                 dies_core::debug_remove(format!("p{}.control.target", self.id));
             }
@@ -298,35 +292,10 @@
                     pos_target,
                     dies_core::DebugColor::Red,
                 );
-                dies_core::debug_string(format!("p{}.controller", self.id), "MPC");
+                player_context.debug_string("controller", "MPC");
             } else {
-                dies_core::debug_remove(format!("p{}.control.target", self.id));
-            }
-=======
-        self.target_velocity = Vector2::zeros();
-        if let Some(pos_target) = input.position {
-            self.position_mtp.set_setpoint(pos_target);
-            player_context.debug_cross_colored(
-                "control.target",
-                pos_target,
-                dies_core::DebugColor::Red,
-            );
-
-            let pos_u = self.position_mtp.update(
-                self.last_pos,
-                state.velocity,
-                dt,
-                input.acceleration_limit.unwrap_or(self.max_accel),
-                input.speed_limit.unwrap_or(self.max_speed),
-                input.acceleration_limit.unwrap_or(self.max_decel),
-                input.care,
-                player_context,
-            );
-            // let local_u = self.last_yaw.inv().rotate_vector(&pos_u);
-            self.target_velocity = pos_u;
-        } else {
-            player_context.debug_remove("control.target");
->>>>>>> 81369a87
+                player_context.debug_remove("control.target");
+            }
         }
         let add_vel = match input.velocity {
             Velocity::Global(v) => v,
