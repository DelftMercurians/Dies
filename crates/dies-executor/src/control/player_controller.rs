--- conflicted
+++ resolved
@@ -1,11 +1,8 @@
 use std::time::Duration;
 
 use super::{
-<<<<<<< HEAD
     pid::{CircularPID, PID},
-=======
     mtp::MTP,
->>>>>>> 4f152fef
     player_input::{KickerControlInput, PlayerControlInput},
 };
 use dies_core::{Angle, ControllerSettings, KickerCmd, PlayerCmd, PlayerData, PlayerId, Vector2};
@@ -16,12 +13,8 @@
 // maximum acceleration unit: mm/s2
 const MAX_ACC: f64 = 5000.0;
 
-// maximum acceleration unit: radius/s2
-<<<<<<< HEAD
-const MAX_ACC_RADIUS: f64 = 50.0;
-=======
-const MAX_ACC_RADIUS: f64 = 1.5;
->>>>>>> 4f152fef
+// maximum acceleration unit: radians/s2
+const MAX_ACC_RADIUS: f64 = 20.0;
 
 enum KickerState {
     Disarming,
@@ -31,21 +24,21 @@
 
 pub struct PlayerController {
     id: PlayerId,
-<<<<<<< HEAD
+
     position_pid: PID<Vector2>,
-    heading_pid: CircularPID,
-=======
     position_mtp: MTP<Vector2>,
-    yaw_mtp: MTP<f64>,
->>>>>>> 4f152fef
     last_pos: Vector2,
-    last_yaw: Angle,
-    frame_missings: usize,
-
     /// Output velocity \[mm/s\]
     target_velocity: Vector2,
+
+    yaw_pid: CircularPID,
+    yaw_mtp: MTP<f64>,
+    last_yaw: Angle,
     /// Output angular velocity \[rad/s\]
     target_angular_velocity: f64,
+
+    frame_misses: usize,
+
     /// Kicker control
     kicker: KickerState,
     /// Dribble speed normalized to \[0, 1\]
@@ -55,25 +48,20 @@
 impl PlayerController {
     /// Create a new player controller with the given ID.
     pub fn new(id: PlayerId) -> Self {
-<<<<<<< HEAD
-        let heading_pid = CircularPID::new(2.0, 0.002, 0.0);
         Self {
             id,
-            // position_pid: PID::new(0.2, 0.0, 0.0),
+
             position_pid: PID::new(0.8, 0.0, 0.05),
-            heading_pid,
-=======
-        let yaw_mtp = MTP::new(2.0, 0.002, 0.0);
-        Self {
-            id,
             position_mtp: MTP::new(0.7, 0.0, 0.0),
-            yaw_mtp,
->>>>>>> 4f152fef
             last_pos: Vector2::new(0.0, 0.0),
+            target_velocity: Vector2::new(0.0, 0.0),
+
+            yaw_pid: CircularPID::new(2.0, 0.002, 0.0),
+            yaw_mtp: MTP::new(2.0, 0.002, 0.0),
             last_yaw: Angle::from_radians(0.0),
-            frame_missings: 0,
-            target_velocity: Vector2::new(0.0, 0.0),
             target_angular_velocity: 0.0,
+
+            frame_misses: 0,
             kicker: KickerState::Disarming,
             dribble_speed: 0.0,
         }
@@ -86,14 +74,14 @@
             settings.max_velocity,
             settings.max_deceleration,
             settings.position_kp,
-            Duration::from_secs_f64(settings.position_propotional_time_window),
+            Duration::from_secs_f64(settings.position_proportional_time_window),
         );
         self.yaw_mtp.update_settings(
             settings.max_angular_acceleration,
             settings.max_angular_velocity,
             settings.max_angular_deceleration,
             settings.angle_kp,
-            Duration::from_secs_f64(settings.angle_propotional_time_window),
+            Duration::from_secs_f64(settings.angle_proportional_time_window),
         );
     }
 
@@ -129,9 +117,9 @@
     }
 
     /// Increment the missing frame count, stops the robot if it is too high.
-    pub fn increment_frames_missings(&mut self) {
-        self.frame_missings += 1;
-        if self.frame_missings > MISSING_FRAMES_THRESHOLD {
+    pub fn increment_frames_misses(&mut self) {
+        self.frame_misses += 1;
+        if self.frame_misses > MISSING_FRAMES_THRESHOLD {
             log::warn!("Player {} has missing frames, stopping", self.id);
             self.target_velocity = Vector2::new(0.0, 0.0);
             self.target_angular_velocity = 0.0;
@@ -171,15 +159,8 @@
 
         // Cap the angular velocity
         let ang_diff = self.target_angular_velocity - last_ang_vel;
-<<<<<<< HEAD
-        self.target_angular_velocity = last_ang_vel
-            + ang_diff
-                .max(-MAX_ACC_RADIUS * duration)
-                .min(MAX_ACC_RADIUS * duration);
-=======
         self.target_angular_velocity =
             last_ang_vel + ang_diff.max(-MAX_ACC_RADIUS * dt).min(MAX_ACC_RADIUS * dt);
->>>>>>> 4f152fef
 
         // Set dribbling speed
         self.dribble_speed = input.dribbling_speed;
