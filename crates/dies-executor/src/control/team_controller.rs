--- conflicted
+++ resolved
@@ -1,18 +1,13 @@
-<<<<<<< HEAD
 use std::{
     borrow::Cow,
     collections::{HashMap, HashSet},
 };
 use crate::{strategy::Strategy, PlayerControlInput};
-=======
-use std::collections::{HashMap, HashSet};
-use crate::{strategy::Strategy, PlayerControlInput};
 
 use crate::{
     roles::{RoleCtx, SkillState},
-    strategy::{StrategyCtx},
+    strategy::StrategyCtx,
 };
->>>>>>> da8fe92e
 use super::{
     player_controller::PlayerController,
     player_input::{KickerControlInput, PlayerInputs},
@@ -23,24 +18,16 @@
     GameState, PlayerId,
 };
 use dies_core::{PlayerCmd, WorldData};
-<<<<<<< HEAD
-use crate::strategy::kickoff::KickoffStrategy;
-use dodgy_2d::{Agent, AvoidanceOptions};
-=======
 
 #[derive(Default)]
 struct RoleState {
     skill_map: HashMap<String, SkillState>,
 }
->>>>>>> da8fe92e
 
 pub struct TeamController {
     player_controllers: HashMap<PlayerId, PlayerController>,
     strategy: HashMap<GameState, Box<dyn Strategy>>,
-<<<<<<< HEAD
-=======
     role_states: HashMap<PlayerId, RoleState>,
->>>>>>> da8fe92e
     settings: ControllerSettings,
 }
 
@@ -83,18 +70,11 @@
         }
         let state = world_data.current_game_state.game_state;
 
-<<<<<<< HEAD
-        let mut inputs = if let Some(strategy) = self.strategy.get_mut(&state) {
-=======
         let strategy = if let Some(strategy) = self.strategy.get_mut(&state) {
->>>>>>> da8fe92e
             strategy
         } else {
             log::warn!("No strategy found for game state {:?}", state);
             return;
-<<<<<<< HEAD
-        }.update(&world_data);
-=======
         };
 
         let strategy_ctx = StrategyCtx { world: &world_data };
@@ -115,27 +95,17 @@
                 inputs.insert(*id, new_input);
                 inputs
             });
->>>>>>> da8fe92e
 
         // If in a stop state, override the inputs
         if world_data.current_game_state.game_state == GameState::Stop {
             inputs = stop_override(&world_data, inputs);
         }
 
-<<<<<<< HEAD
-
-        if self.strategy.get_mut(&state).is_none() {
-            return;
-        }
-        let strategy = self.strategy.get_mut(&state).unwrap();
-
-=======
         let all_players = world_data
             .own_players
             .iter()
             .chain(world_data.opp_players.iter())
             .collect::<Vec<_>>();
->>>>>>> da8fe92e
 
         // Update the player controllers
         for controller in self.player_controllers.values_mut() {
@@ -170,114 +140,6 @@
                 controller.increment_frames_misses();
             }
         }
-<<<<<<< HEAD
-
-        // Compute cooperative avoidance velocities
-        let own_agents = world_data
-            .own_players
-            .iter()
-            .map(|p| {
-                (
-                    p.id,
-                    Cow::Owned::<Agent>(Agent {
-                        position: dodgy_2d::Vec2 {
-                            x: p.position.x as f32,
-                            y: p.position.y as f32,
-                        },
-                        velocity: dodgy_2d::Vec2 {
-                            x: p.velocity.x as f32,
-                            y: p.velocity.y as f32,
-                        },
-                        // Not sure why, but a higher radius seems to work better
-                        radius: 200.0,
-                        avoidance_responsibility: if self
-                            .player_controllers
-                            .get(&p.id)
-                            .unwrap()
-                            .target_velocity()
-                            .norm()
-                            > 0.0
-                        {
-                            1.0
-                        } else {
-                            0.0
-                        },
-                    }),
-                )
-            })
-            .collect::<Vec<_>>();
-        let opp_agents = world_data
-            .opp_players
-            .iter()
-            .map(|p| {
-                Cow::Owned::<Agent>(Agent {
-                    position: dodgy_2d::Vec2 {
-                        x: p.position.x as f32,
-                        y: p.position.y as f32,
-                    },
-                    velocity: dodgy_2d::Vec2 {
-                        x: p.velocity.x as f32,
-                        y: p.velocity.y as f32,
-                    },
-                    // Not sure why, but a higher radius seems to work better
-                    radius: 200.0,
-                    avoidance_responsibility: 0.,
-                })
-            })
-            .collect::<Vec<_>>();
-
-        for (id, agent) in own_agents.iter() {
-            let obstacles = world_data
-                .get_obstacles_for_player(strategy.get_role_type(*id).unwrap_or_default());
-
-            let obstacles = obstacles
-                .iter()
-                .map(|o| Cow::Borrowed(o))
-                .collect::<Vec<_>>();
-
-            let neighbors = own_agents
-                .iter()
-                .filter(|(other_id, _)| *other_id != *id)
-                .map(|(_, a)| a)
-                .chain(opp_agents.iter())
-                .cloned()
-                .collect::<Vec<_>>();
-
-            let player_controller = self
-                .player_controllers
-                .get_mut(id)
-                .expect("Player controller not found");
-            let target_vel = player_controller.target_velocity();
-            let target_vel = dodgy_2d::Vec2 {
-                x: target_vel.x as f32,
-                y: target_vel.y as f32,
-            };
-
-            if agent.avoidance_responsibility == 0.0 {
-                continue;
-            }
-
-            let avoidance_velocity = agent.compute_avoiding_velocity(
-                // Neighbors - other players
-                neighbors.as_slice(),
-                // Obstacles
-                &obstacles,
-                target_vel,
-                self.settings.max_velocity as f32,
-                world_data.dt as f32,
-                &AvoidanceOptions {
-                    obstacle_margin: 100.0,
-                    time_horizon: 3.0,
-                    obstacle_time_horizon: 3.0,
-                },
-            );
-
-            let avoidance_velocity =
-                Vector2::new(avoidance_velocity.x as f64, avoidance_velocity.y as f64);
-            player_controller.update_target_velocity_with_avoidance(avoidance_velocity);
-        }
-=======
->>>>>>> da8fe92e
     }
 
     /// Get the currently active commands for the players.
