use std::collections::{HashMap, HashSet};

use dies_core::{
    ExecutorSettings, GameState, PlayerCmd, PlayerCmdUntransformer, PlayerId, RoleType,
    SideAssignment, TeamColor, TeamData,
};
use std::sync::Arc;

use super::{
    player_controller::PlayerController,
    player_input::{KickerControlInput, PlayerInputs},
    team_context::TeamContext,
    MPCController, RobotState,
};
use crate::{
    behavior_tree::{BehaviorTree, BtContext, RhaiHost, RobotSituation, RoleAssignmentSolver},
    PlayerControlInput, ScriptError,
};

pub struct TeamController {
    player_controllers: HashMap<PlayerId, PlayerController>,
    settings: ExecutorSettings,
<<<<<<< HEAD
    role_solver: RoleAssignmentSolver,
    role_assignments: HashMap<PlayerId, String>,
    player_behavior_trees: HashMap<PlayerId, BehaviorTree>,
=======

    // mpc stuff
    start_time: std::time::Instant,
    mpc_controller: MPCController,

    // bht stuff
    player_behavior_trees: HashMap<(PlayerId, GameState), BehaviorTree>,
>>>>>>> 4ed0fb91
    bt_context: BtContext,
    script_host: RhaiHost,
    team_color: TeamColor,
    latest_script_errors: Vec<ScriptError>,
}

impl TeamController {
    pub fn new(settings: &ExecutorSettings, script_path: &str, team_color: TeamColor) -> Self {
        let mut script_host = RhaiHost::new(script_path);
        script_host.set_team_color(team_color);
        let mut team = Self {
            player_controllers: HashMap::new(),
            settings: settings.clone(),
<<<<<<< HEAD
            role_solver: RoleAssignmentSolver::new(),
            role_assignments: HashMap::new(),
=======
            start_time: std::time::Instant::now(),
            mpc_controller: MPCController::new(),

            // bht stuff
>>>>>>> 4ed0fb91
            player_behavior_trees: HashMap::new(),
            bt_context: BtContext::new(),
            script_host,
            team_color,
            latest_script_errors: Vec::new(),
        };
        team.update_controller_settings(settings);
        team
    }

    /// Get and clear any script errors that occurred since the last call
    pub fn take_script_errors(&mut self) -> Vec<ScriptError> {
        std::mem::take(&mut self.latest_script_errors)
    }

    pub fn update_controller_settings(&mut self, settings: &ExecutorSettings) {
        for controller in self.player_controllers.values_mut() {
            controller.update_settings(&settings.controller_settings);
        }
        self.settings = settings.clone();
    }

    /// Enable two-step MTP controller for a specific player
    pub fn set_player_two_step_mtp(&mut self, player_id: PlayerId, enable: bool) {
        if let Some(controller) = self.player_controllers.get_mut(&player_id) {
            controller.set_use_two_step_mtp(enable);
        }
    }

    /// Enable two-step MTP controller for all players
    pub fn set_all_players_two_step_mtp(&mut self, enable: bool) {
        for controller in self.player_controllers.values_mut() {
            controller.set_use_two_step_mtp(enable);
        }
    }

    pub fn update(
        &mut self,
        team_color: TeamColor,
        side_assignment: SideAssignment,
        team_data: TeamData,
        manual_override: HashMap<PlayerId, PlayerControlInput>,
    ) {
        let world_data = Arc::new(team_data);
        let detected_ids: HashSet<_> = world_data.own_players.iter().map(|p| p.id).collect();
        for id in detected_ids.iter() {
            if !self.player_controllers.contains_key(id) {
                self.player_controllers
                    .insert(*id, PlayerController::new(*id, &self.settings));
            }
        }

        let mut player_inputs_map: HashMap<PlayerId, PlayerControlInput> = HashMap::new();

        // Get active robots
        let active_robots: Vec<PlayerId> = world_data.own_players.iter().map(|p| p.id).collect();

        // Get role assignment problem from script
        match self.script_host.get_role_assignment(&world_data) {
            Ok(assignment_problem) => {
                // Get the engine for role assignment solving
                let engine = self.script_host.engine();
                let engine_guard = engine.read().unwrap();

                // Solve role assignments
                match self.role_solver.solve(
                    &assignment_problem,
                    &active_robots,
                    &world_data,
                    &engine_guard,
                ) {
                    Ok(assignments) => {
                        self.role_assignments = assignments.clone();

                        // Update behavior trees based on new assignments
                        for (player_id, role_name) in &assignments {
                            // Only rebuild tree if role changed
                            let needs_rebuild = self
                                .player_behavior_trees
                                .get(player_id)
                                .map(|_| true) // For now, always rebuild
                                .unwrap_or(true);

                            if needs_rebuild {
                                // Find the role and build its tree
                                if let Some(role) = assignment_problem
                                    .roles
                                    .iter()
                                    .find(|r| &r.name == role_name)
                                {
                                    // Create a mock situation for the tree builder
                                    let situation = RobotSituation::new(
                                        *player_id,
                                        world_data.clone(),
                                        self.bt_context.clone(),
                                        String::new(),
                                    );

                                    match role.tree_builder.call(&situation, &engine_guard) {
                                        Ok(node) => {
                                            let tree = BehaviorTree::new(node.0);
                                            self.player_behavior_trees.insert(*player_id, tree);
                                        }
                                        Err(e) => {
                                            log::error!(
                                                "Failed to build behavior tree for player {} role {}: {}",
                                                player_id,
                                                role_name,
                                                e
                                            );
                                            self.player_behavior_trees
                                                .insert(*player_id, BehaviorTree::default());
                                        }
                                    }
                                } else {
                                    log::error!(
                                        "Role '{}' not found for player {}",
                                        role_name,
                                        player_id
                                    );
                                }
                            }
                        }
                    }
                    Err(e) => {
                        log::error!("Failed to solve role assignments: {}", e);
                        self.latest_script_errors.push(ScriptError::Runtime {
                            script_path: self.script_host.script_path.clone(),
                            function_name: "role_assignment_solver".to_string(),
                            message: format!("{}", e),
                            team_color: self.team_color,
                            player_id: None,
                        });
                    }
                }
            }
            Err(e) => {
                log::error!("Failed to get role assignment problem: {:?}", e);
                self.latest_script_errors.push(e);
            }
        }

        // Execute behavior trees
        let engine = self.script_host.engine();
        let engine_guard = engine.read().unwrap();

        for player_data in &world_data.own_players {
            let player_id = player_data.id;
            let player_bt = self.player_behavior_trees.entry(player_id).or_default();

            let viz_path_prefix = format!("p{}", player_id);
            let mut robot_situation = RobotSituation::new(
                player_id,
                world_data.clone(),
                self.bt_context.clone(),
                viz_path_prefix,
            );

            let (_status, player_input_opt) = player_bt.tick(&mut robot_situation, &engine_guard);
            let mut player_input = player_input_opt.unwrap_or_else(PlayerControlInput::default);

            // Set role type based on assignment
            if let Some(role_name) = self.role_assignments.get(&player_id) {
                player_input.role_type = match role_name.as_str() {
                    "goalkeeper" => RoleType::Goalkeeper,
                    _ => RoleType::Player,
                };
            } else if player_id == PlayerId::new(0) {
                player_input.role_type = RoleType::Goalkeeper;
            } else {
                player_input.role_type = RoleType::Player;
            }

            player_inputs_map.insert(player_id, player_input);
        }

        let mut inputs_for_comply = PlayerInputs::new();
        for (id, input) in player_inputs_map.iter() {
            inputs_for_comply.insert(*id, input.clone());
        }

        let team_context = TeamContext::new(team_color, side_assignment);
        let final_player_inputs = if matches!(
            world_data.current_game_state.game_state,
            GameState::Stop | GameState::BallReplacement(_) | GameState::FreeKick
        ) {
            // comply(&world_data, inputs_for_comply, &team_context)
            inputs_for_comply
        } else {
            inputs_for_comply
        };

        let all_players = world_data
            .own_players
            .iter()
            .chain(world_data.opp_players.iter())
            .collect::<Vec<_>>();

        // Collect robots that need MPC processing
        let mut mpc_robots = Vec::new();
        for controller in self.player_controllers.values() {
            if controller.use_mpc() {
                let player_data = world_data
                    .own_players
                    .iter()
                    .find(|p| p.id == controller.id());

                if let Some(player_data) = player_data {
                    let id = controller.id();
                    let default_input = final_player_inputs.player(id);
                    let input = manual_override.get(&id).unwrap_or(&default_input);

                    if let Some(target_pos) = input.position {
                        mpc_robots.push(RobotState {
                            id: controller.id(),
                            position: player_data.position,
                            velocity: player_data.velocity,
                            target_position: target_pos,
                            vel_limit: controller.get_max_speed(),
                        });
                    } else {
                        // if we don't need to move - force robots to stay in place while
                        // still putting them to mpc for continuity, which is fairly important
                        mpc_robots.push(RobotState {
                            id: controller.id(),
                            position: player_data.position,
                            velocity: player_data.velocity,
                            target_position: player_data.position,
                            vel_limit: 0.0,
                        });
                    }
                }
            }
        }

        // Compute batched MPC controls
        self.mpc_controller.set_field_bounds(&world_data);
        let mpc_controls = if !mpc_robots.is_empty() {
            self.mpc_controller
                .compute_batch_control(&mpc_robots, &world_data)
        } else {
            HashMap::new()
        };

        // Update the player controllers
        let trajectories = self.mpc_controller.get_trajectories();
        // Update the player controllers
        for controller in self.player_controllers.values_mut() {
            let player_data = world_data
                .own_players
                .iter()
                .find(|p| p.id == controller.id());

            if let Some(player_data) = player_data {
                let id = controller.id();
                let player_context = team_context.player_context(id);
                let default_input = final_player_inputs.player(id);
                let input_to_use = manual_override.get(&id).unwrap_or(&default_input);

                // Handle MPC vs MTP control
                if controller.use_mpc() {
                    if let Some(mpc_control) = mpc_controls.get(&id) {
                        // Use MPC control (override MTP fallback)
                        controller.set_target_velocity(*mpc_control);
                        // Update debug string to show MPC is being used
                        player_context.debug_string("controller", "MPC");
                        // Debug output for MPC timing
                        dies_core::debug_value(
                            format!("p{}.mpc.duration_ms", id),
                            self.mpc_controller.last_solve_time_ms(),
                        );

                        // Plot MPC trajectory if available
                        if let Some(trajectory) = trajectories.get(&id) {
                            let debug_name = format!("mpc_traj_p{}", id);

                            // Clear previous trajectory
                            dies_core::debug_remove(&debug_name);

                            // Plot trajectory as connected line segments
                            for i in 0..trajectory.len().saturating_sub(1) {
                                if trajectory[i].len() >= 5 && trajectory[i + 1].len() >= 5 {
                                    let start =
                                        dies_core::Vector2::new(trajectory[i][1], trajectory[i][2]);
                                    let end = dies_core::Vector2::new(
                                        trajectory[i + 1][1],
                                        trajectory[i + 1][2],
                                    );
                                    dies_core::debug_line(
                                        &format!("{}_seg{}", debug_name, i),
                                        start,
                                        end,
                                        dies_core::DebugColor::Purple,
                                    );
                                }
                            }

                            // Mark trajectory endpoints
                            if !trajectory.is_empty() {
                                if trajectory[0].len() >= 5 {
                                    let start_pos =
                                        dies_core::Vector2::new(trajectory[0][1], trajectory[0][2]);
                                    dies_core::debug_cross(
                                        &format!("{}_start", debug_name),
                                        start_pos,
                                        dies_core::DebugColor::Green,
                                    );
                                }

                                if let Some(last) = trajectory.last() {
                                    if last.len() >= 5 {
                                        let end_pos = dies_core::Vector2::new(last[1], last[2]);
                                        dies_core::debug_circle_fill(
                                            &format!("{}_end", debug_name),
                                            end_pos,
                                            80.0,
                                            dies_core::DebugColor::Purple,
                                        );
                                    }
                                }
                            }
                        }
                    }
                    // If MPC returned empty (fallback to MTP), don't call set_target_velocity
                    // Let the controller use MTP through the regular update() call below
                }

                let is_manual = manual_override
                    .get(&id)
                    .map(|i| !i.velocity.is_zero())
                    .unwrap_or(false);

                let role_type = input_to_use.role_type;
                let obstacles = world_data.get_obstacles_for_player(role_type);

                controller.update(
                    player_data,
                    &world_data,
                    input_to_use,
                    world_data.dt,
                    is_manual,
                    obstacles,
                    &all_players,
                    &player_context,
                );
            } else {
                controller.increment_frames_misses();
            }
        }
    }

    pub fn commands(
        &mut self,
        side_assignment: SideAssignment,
        color: TeamColor,
    ) -> Vec<PlayerCmd> {
        let untransformer = PlayerCmdUntransformer::new(side_assignment, color);
        let team_context = TeamContext::new(color, side_assignment);
        self.player_controllers
            .values_mut()
            .map(|c| {
                let player_context = team_context.player_context(c.id());
                c.command(&player_context, untransformer.clone())
            })
            .collect()
    }
}

fn comply(world_data: &TeamData, inputs: PlayerInputs, team_context: &TeamContext) -> PlayerInputs {
    if let (Some(ball), Some(field)) = (world_data.ball.as_ref(), world_data.field_geom.as_ref()) {
        let game_state = world_data.current_game_state.game_state;
        let ball_pos = ball.position.xy();

        inputs
            .iter()
            .map(|(id, input)| {
                let player_data = world_data
                    .own_players
                    .iter()
                    .find(|p| p.id == *id)
                    .expect("Player not found in world data");

                let mut new_input = input.clone();

                if game_state == GameState::Stop
                    || (game_state == GameState::FreeKick
                        && input.role_type != RoleType::FreeKicker)
                {
                    new_input.avoid_robots = false;
                    new_input.avoid_ball = false;
                    if game_state == GameState::Stop {
                        new_input.with_speed_limit(1300.0);
                        new_input.dribbling_speed = 0.0;
                        new_input.kicker = KickerControlInput::Disarm;
                    }

                    let min_distance = 800.0;
                    let max_radius = 4000;
                    let target = dies_core::nearest_safe_pos(
                        dies_core::Avoid::Circle { center: ball_pos },
                        min_distance,
                        player_data.position,
                        input.position.unwrap_or(player_data.position),
                        max_radius,
                        field,
                    );
                    new_input.with_position(target);
                }

                if let GameState::BallReplacement(pos) = game_state {
                    let line_start = ball_pos;
                    let line_end = pos;
                    team_context.debug_line_colored(
                        "ball_placement",
                        line_start,
                        line_end,
                        dies_core::DebugColor::Orange,
                    );
                    team_context.debug_cross_colored(
                        "ball_placement_target",
                        pos,
                        dies_core::DebugColor::Orange,
                    );

                    let min_distance = 800.0;
                    let max_radius = 4000;
                    let target = dies_core::nearest_safe_pos(
                        dies_core::Avoid::Line {
                            start: line_start,
                            end: line_end,
                        },
                        min_distance,
                        player_data.position,
                        input.position.unwrap_or(player_data.position),
                        max_radius,
                        field,
                    );
                    new_input.with_position(target);
                } else {
                    team_context.debug_remove("ball_placement");
                    team_context.debug_remove("ball_placement_target");
                }

                (*id, new_input)
            })
            .collect()
    } else {
        inputs
    }
}<|MERGE_RESOLUTION|>--- conflicted
+++ resolved
@@ -20,19 +20,15 @@
 pub struct TeamController {
     player_controllers: HashMap<PlayerId, PlayerController>,
     settings: ExecutorSettings,
-<<<<<<< HEAD
     role_solver: RoleAssignmentSolver,
     role_assignments: HashMap<PlayerId, String>,
-    player_behavior_trees: HashMap<PlayerId, BehaviorTree>,
-=======
 
     // mpc stuff
     start_time: std::time::Instant,
     mpc_controller: MPCController,
 
     // bht stuff
-    player_behavior_trees: HashMap<(PlayerId, GameState), BehaviorTree>,
->>>>>>> 4ed0fb91
+    player_behavior_trees: HashMap<PlayerId, BehaviorTree>,
     bt_context: BtContext,
     script_host: RhaiHost,
     team_color: TeamColor,
@@ -46,15 +42,12 @@
         let mut team = Self {
             player_controllers: HashMap::new(),
             settings: settings.clone(),
-<<<<<<< HEAD
             role_solver: RoleAssignmentSolver::new(),
             role_assignments: HashMap::new(),
-=======
             start_time: std::time::Instant::now(),
             mpc_controller: MPCController::new(),
 
             // bht stuff
->>>>>>> 4ed0fb91
             player_behavior_trees: HashMap::new(),
             bt_context: BtContext::new(),
             script_host,
