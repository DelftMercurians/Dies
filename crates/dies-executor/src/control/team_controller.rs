<<<<<<< HEAD
use std::collections::{HashMap, HashSet};
use log::log;
=======
use std::{
    borrow::Cow,
    collections::{HashMap, HashSet},
};

>>>>>>> 4a1f36c7
use crate::{strategy::Strategy, PlayerControlInput};
use super::{
    player_controller::PlayerController,
    player_input::{KickerControlInput, PlayerInputs},
};
use dies_core::{ControllerSettings, GameState, PlayerId, Vector2};
use dies_core::{PlayerCmd, WorldData};
<<<<<<< HEAD
use crate::strategy::AdHocStrategy;
use crate::strategy::kickoff::KickoffStrategy;
=======
use dodgy_2d::{Agent, AvoidanceOptions};
>>>>>>> 4a1f36c7

pub struct TeamController {
    player_controllers: HashMap<PlayerId, PlayerController>,
    strategy: HashMap<GameState, Box<dyn Strategy>>,
    settings: ControllerSettings,
}

impl TeamController {
    /// Create a new team controller.
    pub fn new(strategy: HashMap<GameState, Box<dyn Strategy>>, settings: &ControllerSettings) -> Self {
        let mut team = Self {
            player_controllers: HashMap::new(),
            strategy,
            settings: settings.clone(),
        };
        team.update_controller_settings(settings);
        team
    }

    pub fn update_controller_settings(&mut self, settings: &ControllerSettings) {
        for controller in self.player_controllers.values_mut() {
            controller.update_settings(settings);
        }
        self.settings = settings.clone();
    }

    /// Update the controllers with the current state of the players.
    pub fn update(
        &mut self,
        world_data: WorldData,
        manual_override: HashMap<PlayerId, PlayerControlInput>,
    ) {
        // Ensure there is a player controller for every ID
        let detected_ids: HashSet<_> = world_data.own_players.iter().map(|p| p.id).collect();
        for id in detected_ids.iter() {
            if !self.player_controllers.contains_key(id) {
                self.player_controllers
                    .insert(*id, PlayerController::new(*id, &self.settings));
                if self.player_controllers.len() == 1 {
                    self.player_controllers.get_mut(id).unwrap().set_gate_keeper();
                }
            }
        }
        let state = world_data.current_game_state.game_state;

        let mut inputs = if let Some(strategy) = self.strategy.get_mut(&state) {
            strategy
        } else {
            log::warn!("No strategy found for game state {:?}", state);
            return;
        }.update(&world_data);

        // If in a stop state, override the inputs
        if world_data.current_game_state.game_state == GameState::Stop {
            inputs = stop_override(world_data.clone(), inputs);
        }

        // Update the player controllers
        for controller in self.player_controllers.values_mut() {
            let player_data = world_data
                .own_players
                .iter()
                .find(|p| p.id == controller.id());

            if let Some(player_data) = player_data {
                let default_input = inputs.player(controller.id());
                let input = manual_override
                    .get(&controller.id())
                    .unwrap_or(&default_input);
                controller.update(player_data, input, world_data.dt);
            } else {
                controller.increment_frames_misses();
            }
        }

        // Compute cooperative avoidance velocities
        let own_agents = world_data
            .own_players
            .iter()
            .map(|p| {
                (
                    p.id,
                    Cow::Owned::<Agent>(Agent {
                        position: dodgy_2d::Vec2 {
                            x: p.position.x as f32,
                            y: p.position.y as f32,
                        },
                        velocity: dodgy_2d::Vec2 {
                            x: p.velocity.x as f32,
                            y: p.velocity.y as f32,
                        },
                        // Not sure why, but a higher radius seems to work better
                        radius: 200.0,
                        avoidance_responsibility: if self
                            .player_controllers
                            .get(&p.id)
                            .unwrap()
                            .target_velocity()
                            .norm()
                            > 0.0
                        {
                            1.0
                        } else {
                            0.0
                        },
                    }),
                )
            })
            .collect::<Vec<_>>();
        let opp_agents = world_data
            .opp_players
            .iter()
            .map(|p| {
                Cow::Owned::<Agent>(Agent {
                    position: dodgy_2d::Vec2 {
                        x: p.position.x as f32,
                        y: p.position.y as f32,
                    },
                    velocity: dodgy_2d::Vec2 {
                        x: p.velocity.x as f32,
                        y: p.velocity.y as f32,
                    },
                    // Not sure why, but a higher radius seems to work better
                    radius: 200.0,
                    avoidance_responsibility: 0.,
                })
            })
            .collect::<Vec<_>>();

        for (id, agent) in own_agents.iter() {
            let obstacles = world_data
                .get_obstacles_for_player(self.strategy.get_role_type(*id).unwrap_or_default());

            let obstacles = obstacles
                .iter()
                .map(|o| Cow::Borrowed(o))
                .collect::<Vec<_>>();

            let neighbors = own_agents
                .iter()
                .filter(|(other_id, _)| *other_id != *id)
                .map(|(_, a)| a)
                .chain(opp_agents.iter())
                .cloned()
                .collect::<Vec<_>>();

            let player_controller = self
                .player_controllers
                .get_mut(id)
                .expect("Player controller not found");
            let target_vel = player_controller.target_velocity();
            let target_vel = dodgy_2d::Vec2 {
                x: target_vel.x as f32,
                y: target_vel.y as f32,
            };

            if agent.avoidance_responsibility == 0.0 {
                continue;
            }

            let avoidance_velocity = agent.compute_avoiding_velocity(
                // Neighbors - other players
                neighbors.as_slice(),
                // Obstacles
                &obstacles,
                target_vel,
                self.settings.max_velocity as f32,
                world_data.dt as f32,
                &AvoidanceOptions {
                    obstacle_margin: 100.0,
                    time_horizon: 3.0,
                    obstacle_time_horizon: 3.0,
                },
            );

            let avoidance_velocity =
                Vector2::new(avoidance_velocity.x as f64, avoidance_velocity.y as f64);
            player_controller.update_target_velocity_with_avoidance(avoidance_velocity);
        }
    }

    /// Get the currently active commands for the players.
    pub fn commands(&mut self) -> Vec<PlayerCmd> {
        self.player_controllers
            .values_mut()
            .map(|c| c.command())
            .collect()
    }
}

/// Override the inputs to comply with the stop state.
fn stop_override(world_data: WorldData, inputs: PlayerInputs) -> PlayerInputs {
    let ball_pos = world_data.ball.as_ref().map(|b| b.position.xy());
    let ball_vel = world_data.ball.as_ref().map(|b| b.velocity.xy());
    inputs
        .iter()
        .map(|(id, input)| {
            let player_data = world_data
                .own_players
                .iter()
                .find(|p| p.id == *id)
                .expect("Player not found in world data");

            let mut new_input = input.clone();

            // Cap speed at 1.5m/s
            new_input.velocity = input.velocity.cap_magnitude(1.5);

            // If the player is less than 500mm from the ball, set the goal to the point 500mm away
            // from the ball, in the opposite direction of the ball's speed.
            if let (Some(ball_pos), Some(ball_vel)) = (ball_pos, ball_vel) {
                let dist = (player_data.position - ball_pos).norm();
                if dist < 500.0 {
                    let goal = ball_pos - ball_vel.normalize() * 500.0;
                    new_input.position = Some(goal);
                }
            }

            // Stop dribbler
            new_input.dribbling_speed = 0.0;

            // Disable kick
            new_input.kicker = KickerControlInput::Disarm;

            (*id, new_input)
        })
        .collect()
}<|MERGE_RESOLUTION|>--- conflicted
+++ resolved
@@ -1,13 +1,9 @@
-<<<<<<< HEAD
-use std::collections::{HashMap, HashSet};
-use log::log;
-=======
 use std::{
     borrow::Cow,
     collections::{HashMap, HashSet},
 };
 
->>>>>>> 4a1f36c7
+use log::log;
 use crate::{strategy::Strategy, PlayerControlInput};
 use super::{
     player_controller::PlayerController,
@@ -15,12 +11,9 @@
 };
 use dies_core::{ControllerSettings, GameState, PlayerId, Vector2};
 use dies_core::{PlayerCmd, WorldData};
-<<<<<<< HEAD
 use crate::strategy::AdHocStrategy;
 use crate::strategy::kickoff::KickoffStrategy;
-=======
 use dodgy_2d::{Agent, AvoidanceOptions};
->>>>>>> 4a1f36c7
 
 pub struct TeamController {
     player_controllers: HashMap<PlayerId, PlayerController>,
