--- conflicted
+++ resolved
@@ -9,11 +9,8 @@
 use super::{
     player_controller::PlayerController,
     player_input::{KickerControlInput, PlayerInputs},
-<<<<<<< HEAD
     MPCController, RobotState,
-=======
     team_context::TeamContext,
->>>>>>> 81369a87
 };
 use crate::{
     behavior_tree::{BehaviorTree, BtContext, RhaiHost, RobotSituation},
@@ -23,15 +20,15 @@
 pub struct TeamController {
     player_controllers: HashMap<PlayerId, PlayerController>,
     settings: ExecutorSettings,
-<<<<<<< HEAD
-    halt: AdHocStrategy,
+
+    // mpc stuff
     start_time: std::time::Instant,
     mpc_controller: MPCController,
-=======
+
+    // bht stuff
     player_behavior_trees: HashMap<(PlayerId, GameState), BehaviorTree>,
     bt_context: BtContext,
     script_host: RhaiHost,
->>>>>>> 81369a87
 }
 
 impl TeamController {
@@ -39,16 +36,13 @@
         let mut team = Self {
             player_controllers: HashMap::new(),
             settings: settings.clone(),
-<<<<<<< HEAD
-            active_strat: None,
-            halt: AdHocStrategy::new(),
             start_time: std::time::Instant::now(),
             mpc_controller: MPCController::new(),
-=======
+
+            // bht stuff
             player_behavior_trees: HashMap::new(),
             bt_context: BtContext::new(),
             script_host: RhaiHost::new(script_path),
->>>>>>> 81369a87
         };
         team.update_controller_settings(settings);
         team
@@ -150,7 +144,6 @@
             .chain(world_data.opp_players.iter())
             .collect::<Vec<_>>();
 
-<<<<<<< HEAD
         // Collect robots that need MPC processing
         let mut mpc_robots = Vec::new();
         for controller in self.player_controllers.values() {
@@ -162,7 +155,7 @@
 
                 if let Some(player_data) = player_data {
                     let id = controller.id();
-                    let default_input = inputs.player(id);
+                    let default_input = final_player_inputs.player(id);
                     let input = manual_override.get(&id).unwrap_or(&default_input);
 
                     if let Some(target_pos) = controller.get_target_position(input) {
@@ -188,8 +181,7 @@
 
         // Update the player controllers
         let trajectories = self.mpc_controller.get_trajectories();
-=======
->>>>>>> 81369a87
+        // Update the player controllers
         for controller in self.player_controllers.values_mut() {
             let player_data = world_data
                 .own_players
@@ -260,13 +252,8 @@
                     .map(|i| !i.velocity.is_zero())
                     .unwrap_or(false);
 
-<<<<<<< HEAD
-                let role_type = role_types.get(&id).cloned().unwrap_or_default();
+                let role_type = input_to_use.role_type;
                 let obstacles = world_data.get_obstacles_for_player(role_type);
-=======
-                let role_type = input_to_use.role_type;
-                let obsacles = world_data.get_obstacles_for_player(role_type);
->>>>>>> 81369a87
 
                 controller.update(
                     player_data,
