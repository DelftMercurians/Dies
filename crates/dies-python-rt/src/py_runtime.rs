--- conflicted
+++ resolved
@@ -130,17 +130,11 @@
 
         tracing::info!("Running python {}", target.join(" "));
 
-<<<<<<< HEAD
-        let listener = IpcListener::new()
+        let mut ipc = IpcSocket::new()
             .await
-            .context("Failed to create the ipc listener")?;
-        let host = listener.host().to_owned();
-        let port = listener.port();
-=======
-        let mut ipc = IpcSocket::new().await?;
+            .context("Failed to create IPC socket")?;
         let host = ipc.host().to_owned();
         let port = ipc.port();
->>>>>>> 622aec03
 
         let child_proc = Command::new(venv.python_bin())
             .args(target)
@@ -157,14 +151,7 @@
             ))?;
 
         // Wait for the child process to connect to the socket
-<<<<<<< HEAD
-        let ipc = listener
-            .wait_for_conn(Duration::from_secs(5))
-            .await
-            .context("Failed to wait 5s from the listener")?;
-=======
         ipc.wait(Duration::from_secs(5)).await?;
->>>>>>> 622aec03
 
         tracing::debug!("Python process started");
 
@@ -176,17 +163,7 @@
     }
 
     pub async fn send(&mut self, data: &RuntimeMsg) -> Result<()> {
-<<<<<<< HEAD
-        let data = serde_json::to_string(&data)
-            .context("Failed to get string from data using serde_json")?;
-        self.ipc
-            .send(&data)
-            .await
-            .context("Failed to send data to ipc")?;
-        Ok(())
-=======
         self.ipc.send(&data).await
->>>>>>> 622aec03
     }
 
     pub async fn recv(&mut self) -> Result<RuntimeEvent> {
@@ -198,16 +175,7 @@
             }
         };
 
-<<<<<<< HEAD
-        let data = self
-            .ipc
-            .recv()
-            .await
-            .context("Failed to receive data from the ipc")?;
-        Ok(serde_json::from_str(&data).context("Failed to convert data string with serde_json")?)
-=======
         self.ipc.recv().await
->>>>>>> 622aec03
     }
 
     pub async fn wait_with_timeout(&self, timeout: Duration) -> Result<bool> {
