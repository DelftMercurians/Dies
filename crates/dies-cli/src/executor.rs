use std::{
    collections::{HashMap, HashSet},
    pin::pin,
    time::{Duration, SystemTime, UNIX_EPOCH},
};

use anyhow::{Context, Result};

use dies_core::PlayerCmd;
use dies_python_rt::{PyRuntime, PyRuntimeConfig, RuntimeEvent, RuntimeMsg};
use dies_serial_client::{SerialClient, SerialClientConfig};
use dies_ssl_client::{VisionClient, VisionClientConfig};
use dies_webui::spawn_webui;
use dies_world::{WorldConfig, WorldTracker};

pub struct ExecutorConfig {
    pub py_config: PyRuntimeConfig,
    pub world_config: WorldConfig,
    pub vision_config: VisionClientConfig,
    pub serial_config: Option<SerialClientConfig>,
    pub webui: bool,
    /// Maps vision IDs to robot IDs
    pub robot_ids: HashMap<u32, u32>,
}

pub async fn run(config: ExecutorConfig) -> Result<()> {
    let mut tracker = WorldTracker::new(config.world_config);
<<<<<<< HEAD
    let mut runtime = PyRuntime::new(config.py_config)
        .await
        .context("Failed to create python runtime")?;
    let mut vision = match config.vision_config {
        Some(vision_config) => Some(
            SslVisionClient::new(vision_config)
                .await
                .context("Failed to create vision client")?,
        ),
        None => None,
    };
=======
    let mut runtime = PyRuntime::new(config.py_config).await?;
    let mut vision = VisionClient::new(config.vision_config).await?;
>>>>>>> 622aec03
    let mut serial = match config.serial_config {
        Some(serial_config) => {
            Some(SerialClient::new(serial_config).context("Failed to create the serial client")?)
        }
        None => None,
    };
    let robot_ids = config.robot_ids;

    // Launch webui
    let (webui_sender, webui_handle) = if config.webui {
        let (webui_sender, webui_handle) = spawn_webui();
        (Some(webui_sender), Some(webui_handle))
    } else {
        (None, None)
    };

    let mut ctrlc = pin!(tokio::signal::ctrl_c());

    let mut fail: HashMap<u32, bool> = HashMap::new();
    let mut robots: HashSet<u32> = HashSet::new();
    loop {
        tokio::select! {
            _ = &mut ctrlc => {
                println!("Received Ctrl-C");
                break;
            }
            vision_msg = vision.recv() => {
                match vision_msg {
                    Ok(vision_msg) => {
                        tracker.update_from_vision(&vision_msg);
                        if let Some(world_data) = tracker.get() {
                            // Failsafe: if one of our robots is not detected, we send stop to runtime
                            for player in world_data.own_players.iter() {
                                if  SystemTime::now().duration_since(UNIX_EPOCH).unwrap().as_secs() as f64 - player.timestamp > 0.5 {
                                    if fail.get(&player.id) == Some(&false) {
                                        fail.insert(player.id, true);
                                        if let Some(serial) = &mut serial {
                                            tracing::warn!("Failsafe: sending stop to runtime");
                                            serial.send_no_wait(PlayerCmd::zero(*robot_ids.get(&player.id).unwrap_or(&0)));
                                        }
                                    }
                                } else {
                                    fail.insert(player.id, false);
                                }
                            }

                            // Send update to runtime
                            if let Err(err) = runtime.send(&dies_python_rt::RuntimeMsg::World(world_data.clone())).await {
                                tracing::error!("Failed to send world data to runtime: {}", err);
                            }

                            // Send update to webui
                            if let Some(ref webui_sender) = webui_sender {
                                if let Err(err) = webui_sender.send(world_data) {
                                    tracing::error!("Failed to send world data to webui: {}", err);
                                }
                            }
                        }
                    }
                    Err(err) => {
                        tracing::error!("Failed to receive vision msg: {}", err);
                    }
                }
            }
            runtime_msg = runtime.recv() => {
                match runtime_msg {
                    Ok(RuntimeEvent::PlayerCmd(mut cmd)) => {
                        if let Some(serial) = &mut serial {
                            let rid = *robot_ids.get(&cmd.id).unwrap_or(&0);
                            robots.insert(rid);
                            cmd.id = rid;
                            if fail.get(&cmd.id) == Some(&true) {
                                tracing::error!("Failsafe: not sending player cmd");
                                serial.send_no_wait(PlayerCmd::zero(rid));
                            } else {
                                match serial.send(cmd).await {
                                    Ok(_) => {}
                                    Err(err) => {
                                        tracing::error!("Failed to send player cmd to serial: {}", err);
                                    }
                                }
                            }
                        } else {
                            tracing::error!("Received player cmd but serial is not configured");
                        }
                    }
                    Ok(RuntimeEvent::Debug { msg }) => {
                        tracing::debug!("Runtime debug: {}", msg);
                    }
                    Ok(RuntimeEvent::Crash { msg }) => {
                        tracing::error!("Runtime crash: {}", msg);
                        break;
                    }
                    Ok(RuntimeEvent::Ping) => {
                        tracing::debug!("Runtime ping");
                    }
                    Err(err) => {
                        tracing::error!("Failed to receive runtime msg: {}", err);
                        break;
                    }
                }
            }
        }
    }

    println!("Exiting executor");
    runtime
        .send(&RuntimeMsg::Term)
        .await
        .context("Failed to send the termination message to the runtime")?;
    match runtime.wait_with_timeout(Duration::from_secs(2)).await {
        Ok(true) => {}
        Ok(false) => {
            tracing::error!("Python process did not exit in time, killing");
            runtime.kill();
        }
        Err(err) => {
            tracing::error!("Failed to wait for python process: {}", err);
            runtime.kill();
        }
    }

    // Send stop to all players
    tracing::info!("Sending stop to all players");
    if let Some(serial) = &mut serial {
        for id in robots.iter() {
            let cmd = PlayerCmd::zero(*id);
            // cmd.disarm = true;
            if let Err(err) = serial.send(cmd).await {
                tracing::error!("Failed to send stop to player #{}: {}", id, err);
            }
        }
    }

    if let (Some(webui_sender), Some(webui_handle)) = (webui_sender, webui_handle) {
        drop(webui_sender);
        webui_handle
            .await
            .context("Failed joining the webui task")?;
    }

    Ok(())
}<|MERGE_RESOLUTION|>--- conflicted
+++ resolved
@@ -25,22 +25,10 @@
 
 pub async fn run(config: ExecutorConfig) -> Result<()> {
     let mut tracker = WorldTracker::new(config.world_config);
-<<<<<<< HEAD
-    let mut runtime = PyRuntime::new(config.py_config)
+    let mut runtime = PyRuntime::new(config.py_config).await?;
+    let mut vision = VisionClient::new(config.vision_config)
         .await
-        .context("Failed to create python runtime")?;
-    let mut vision = match config.vision_config {
-        Some(vision_config) => Some(
-            SslVisionClient::new(vision_config)
-                .await
-                .context("Failed to create vision client")?,
-        ),
-        None => None,
-    };
-=======
-    let mut runtime = PyRuntime::new(config.py_config).await?;
-    let mut vision = VisionClient::new(config.vision_config).await?;
->>>>>>> 622aec03
+        .context("Failed to create vision client")?;
     let mut serial = match config.serial_config {
         Some(serial_config) => {
             Some(SerialClient::new(serial_config).context("Failed to create the serial client")?)
