--- conflicted
+++ resolved
@@ -1,11 +1,7 @@
-<<<<<<< HEAD
-use dies_core::{Angle, FieldGeometry, KickerCmd, PlayerCmd, PlayerId, Vector2, WorldInstant};
-use dies_protos::ssl_gc_referee_message::Referee;
-=======
 use dies_core::{
     Angle, FieldGeometry, KickerCmd, PlayerCmd, PlayerFeedbackMsg, PlayerId, Vector2, WorldInstant,
 };
->>>>>>> 4a1f36c7
+use dies_protos::ssl_gc_referee_message::Referee;
 use dies_protos::{
     ssl_vision_detection::{SSL_DetectionBall, SSL_DetectionFrame, SSL_DetectionRobot},
     ssl_vision_geometry::{
@@ -190,12 +186,9 @@
     last_detection_packet: Option<SSL_WrapperPacket>,
     geometry_interval: IntervalTrigger,
     geometry_packet: SSL_WrapperPacket,
-<<<<<<< HEAD
-    referee_message: Referee,
-=======
     feedback_interval: IntervalTrigger,
     feedback_queue: Vec<PlayerFeedbackMsg>,
->>>>>>> 4a1f36c7
+    referee_message: Referee,
 }
 
 impl Simulation {
@@ -231,12 +224,9 @@
             last_detection_packet: None,
             geometry_interval: IntervalTrigger::new(geometry_interval),
             geometry_packet,
-<<<<<<< HEAD
-            referee_message: Referee::new(),
-=======
             feedback_interval: IntervalTrigger::new(feedback_interval),
             feedback_queue: Vec::new(),
->>>>>>> 4a1f36c7
+            referee_message: Referee::new(),
         };
 
         // Create the ground
