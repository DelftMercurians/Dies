--- conflicted
+++ resolved
@@ -1,4 +1,5 @@
 use dies_core::{Angle, FieldGeometry, KickerCmd, PlayerCmd, PlayerId, Vector2, WorldInstant};
+use dies_protos::ssl_gc_referee_message::Referee;
 use dies_protos::{
     ssl_vision_detection::{SSL_DetectionBall, SSL_DetectionFrame, SSL_DetectionRobot},
     ssl_vision_geometry::{
@@ -8,16 +9,7 @@
 };
 use rapier3d_f64::{na::SimdPartialOrd, prelude::*};
 use serde::Serialize;
-<<<<<<< HEAD
 use std::{collections::HashMap, f64::consts::PI};
-use dies_protos::ssl_gc_referee_message::Referee;
-=======
-use std::{
-    collections::HashMap,
-    f64::consts::PI,
-    time::{Duration, Instant, UNIX_EPOCH},
-};
->>>>>>> 39a6aaa1
 use utils::IntervalTrigger;
 
 mod utils;
@@ -190,7 +182,6 @@
     geometry_interval: IntervalTrigger,
     geometry_packet: SSL_WrapperPacket,
     referee_message: Referee,
-    
 }
 
 impl Simulation {
@@ -291,12 +282,11 @@
     pub fn detection(&mut self) -> Option<SSL_WrapperPacket> {
         self.last_detection_packet.take()
     }
-    
-    
+
     pub fn update_referee_message(&mut self, referee_message: Referee) {
         self.referee_message = referee_message;
     }
-    
+
     pub fn gc_message(&self) -> Referee {
         self.referee_message.clone()
     }
