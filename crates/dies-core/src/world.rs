use std::fmt::Display;
use std::hash::Hash;
use std::time::Instant;

use dodgy_2d::Obstacle;
<<<<<<< HEAD
use serde::Serialize;
=======
use serde::{Deserialize, Serialize};
>>>>>>> da8fe92e
use typeshare::typeshare;

use crate::{
    find_intersection, player::PlayerId, Angle, ExecutorSettings, FieldGeometry, RoleType,
    SysStatus, Vector2, Vector3,
};

const STOP_BALL_AVOIDANCE_RADIUS: f64 = 500.0;
const PLAYER_RADIUS: f64 = 90.0;
const DRIBBLER_ANGLE_DEG: f64 = 56.0;

#[derive(Debug, Clone, Copy)]
pub enum WorldInstant {
    Real(Instant),
    Simulated(f64),
}

impl WorldInstant {
    pub fn now_real() -> Self {
        WorldInstant::Real(Instant::now())
    }

    pub fn simulated(t: f64) -> Self {
        WorldInstant::Simulated(t)
    }

    pub fn duration_since(&self, earlier: &Self) -> f64 {
        match (earlier, self) {
            (WorldInstant::Real(earlier), WorldInstant::Real(later)) => {
                later.duration_since(*earlier).as_secs_f64()
            }
            (WorldInstant::Simulated(earlier), WorldInstant::Simulated(later)) => later - earlier,
            _ => panic!("Cannot compare real and simulated instants"),
        }
    }
}

#[derive(Debug, Clone, Serialize)]
#[typeshare]
pub struct WorldUpdate {
    pub world_data: WorldData,
}

/// The game state, as reported by the referee.
<<<<<<< HEAD
#[derive(Serialize, Clone, Debug, Copy, Default)]
=======
#[derive(Serialize, Deserialize, Clone, Debug, Copy, Default)]
>>>>>>> da8fe92e
#[serde(tag = "type", content = "data")]
#[typeshare]
pub enum GameState {
    #[default]
    Unknown,
    Halt,
    Timeout,
    Stop,
    PrepareKickoff,
    BallReplacement(Vector2),
    PreparePenalty,
    Kickoff,
    FreeKick,
    Penalty,
    PenaltyRun,
    Run,
}

impl Display for GameState {
    fn fmt(&self, f: &mut std::fmt::Formatter<'_>) -> std::fmt::Result {
        let str = match self {
            GameState::Unknown => "Unknown".to_string(),
            GameState::Halt => "Halt".to_string(),
            GameState::Timeout => "Timeout".to_string(),
            GameState::Stop => "Stop".to_string(),
            GameState::PrepareKickoff => "PrepareKickoff".to_string(),
            GameState::BallReplacement(_) => "BallReplacement".to_string(),
            GameState::PreparePenalty => "PreparePenalty".to_string(),
            GameState::Kickoff => "Kickoff".to_string(),
            GameState::FreeKick => "FreeKick".to_string(),
            GameState::Penalty => "Penalty".to_string(),
            GameState::PenaltyRun => "PenaltyRun".to_string(),
            GameState::Run => "Run".to_string(),
        };
        write!(f, "{}", str)
    }
}
impl Hash for GameState {
    fn hash<H: std::hash::Hasher>(&self, state: &mut H) {
        self.to_string().hash(state);
    }
}

impl PartialEq for GameState {
    fn eq(&self, other: &Self) -> bool {
        self.to_string() == other.to_string()
    }
}

impl Eq for GameState {}

/// A struct to store the ball state from a single frame.
#[derive(Serialize, Deserialize, Clone, Debug)]
#[typeshare]
pub struct BallData {
    /// Unix timestamp of the recorded frame from which this data was extracted (in
    /// seconds). This is the time that ssl-vision received the frame.
    pub timestamp: f64,
    /// Position of the ball filtered by us, in mm, in dies coordinates
    pub position: Vector3,
    /// Raw position as reported by vision
    pub raw_position: Vec<Vector3>,
    /// Velocity of the ball in mm/s, in dies coordinates
    pub velocity: Vector3,
}

#[derive(Serialize, Deserialize, Clone, Debug, Default)]
#[typeshare]
pub struct GameStateData {
    /// The state of current game
    pub game_state: GameState,
    /// If we are the main party currently performing tasks in the state.
    /// true for symmetric states(halt stop run timout)
    pub us_operating: bool,
}

/// A struct to store the player state from a single frame.
#[derive(Serialize, Deserialize, Clone, Debug)]
#[typeshare]
pub struct PlayerData {
    /// Unix timestamp of the recorded frame from which this data was extracted (in
    /// seconds). This is the time that ssl-vision received the frame.
    pub timestamp: f64,
    /// The player's unique id
    pub id: PlayerId,
    /// Unfiltered position as reported by vision
    pub raw_position: Vector2,
    /// Position of the player filtered by us in mm, in dies coordinates
    pub position: Vector2,
    /// Velocity of the player in mm/s, in dies coordinates
    pub velocity: Vector2,
    /// Yaw of the player, in radians, (`-pi`, `pi`), where `0` is the positive
    /// x direction, and `pi/2` is the positive y direction.
    pub yaw: Angle,
    /// Unfiltered yaw as reported by vision
    pub raw_yaw: Angle,
    /// Angular speed of the player (in rad/s)
    pub angular_speed: f64,

    /// The overall status of the robot. Only available for own players.
    pub primary_status: Option<SysStatus>,
    /// The voltage of the kicker capacitor (in V). Only available for own players.
    pub kicker_cap_voltage: Option<f32>,
    /// The temperature of the kicker. Only available for own players.
    pub kicker_temp: Option<f32>,
    /// The voltages of the battery packs. Only available for own players.
    pub pack_voltages: Option<[f32; 2]>,
    /// Whether the breakbeam sensor detected a ball. Only available for own players.
    pub breakbeam_ball_detected: bool,
}

impl PlayerData {
    pub fn new(id: PlayerId) -> Self {
        Self {
            timestamp: 0.0,
            id,
            raw_position: Vector2::zeros(),
            position: Vector2::zeros(),
            velocity: Vector2::zeros(),
            yaw: Angle::default(),
            raw_yaw: Angle::default(),
            angular_speed: 0.0,
            primary_status: None,
            kicker_cap_voltage: None,
            kicker_temp: None,
            pack_voltages: None,
            breakbeam_ball_detected: false,
        }
    }
}

#[derive(Serialize, Deserialize, Clone, Debug)]
pub struct PlayerModel {
    pub radius: f64,
    pub dribbler_angle: Angle,
    pub max_speed: f64,
    pub max_acceleration: f64,
    pub max_angular_speed: f64,
    pub max_angular_acceleration: f64,
}

impl From<&ExecutorSettings> for PlayerModel {
    fn from(val: &ExecutorSettings) -> Self {
        PlayerModel {
            radius: PLAYER_RADIUS,
            dribbler_angle: Angle::from_degrees(DRIBBLER_ANGLE_DEG),
            max_speed: val.controller_settings.max_velocity,
            max_acceleration: val.controller_settings.max_acceleration,
            max_angular_speed: val.controller_settings.max_angular_velocity,
            max_angular_acceleration: val.controller_settings.max_angular_acceleration,
        }
    }
}

pub enum BallPrediction {
    Linear(Vector2),
    Collision(Vector2),
}

/// A struct to store the world state from a single frame.
#[derive(Serialize, Deserialize, Clone, Debug)]
#[typeshare]
pub struct WorldData {
    /// Timestamp of the frame, in seconds. This timestamp is relative to the time the
    /// world tracking was started.
    pub t_received: f64,
    /// Recording timestamp of the frame, in seconds, as reported by vision. This
    /// timestamp is relative to the time the first image was captured.
    pub t_capture: f64,
    /// The time since the last frame was received, in seconds
    pub dt: f64,
    pub own_players: Vec<PlayerData>,
    pub opp_players: Vec<PlayerData>,
    pub ball: Option<BallData>,
    pub field_geom: Option<FieldGeometry>,
    pub current_game_state: GameStateData,
    pub player_model: PlayerModel,
}

impl WorldData {
    pub fn get_player(&self, id: PlayerId) -> Option<&PlayerData> {
        self.own_players.iter().find(|p| p.id == id)
    }

    pub fn players_within_radius(&self, pos: Vector2, radius: f64) -> Vec<&PlayerData> {
        self.own_players
            .iter()
            .chain(self.opp_players.iter())
            .filter(|p| (p.position.xy() - pos).norm() < radius)
            .collect()
    }

    /// Compute the approximate time it will take for the player to reach the target point
    pub fn time_to_reach_point(&self, player: &PlayerData, target: Vector2) -> f64 {
        let max_speed = self.player_model.max_speed;
        let max_acceleration = self.player_model.max_acceleration;
        let current_speed = player.velocity.norm();
        let dist = (target - player.position.xy()).norm();

        // Acceleration phase
        let t1 = (max_speed - current_speed) / max_acceleration;
        let d1 = current_speed * t1 + 0.5 * max_acceleration * t1.powi(2);

        // Deceleration phase
        let t3 = max_speed / max_acceleration;
        let d3 = 0.5 * max_speed * t3;

        // Constant speed phase
        let d2 = dist - d1 - d3;

        if d2 > 0.0 {
            // The robot reaches max speed
            let t2 = d2 / max_speed;
            t1 + t2 + t3
        } else {
            // The robot doesn't reach max speed
            // Calculate time considering both acceleration and deceleration
            let v_peak = (max_acceleration * dist).sqrt();
            let t_acc = (v_peak - current_speed) / max_acceleration;
            let t_dec = v_peak / max_acceleration;
            t_acc + t_dec
        }
    }

    /// Cast a ray from the start point in the given direction and return the intersection point with the first
    /// player or wall that it.
    pub fn cast_ray(&self, start: Vector2, direction: Vector2) -> Option<Vector2> {
        let normalized_direction = direction.normalize();
        let mut closest_intersection: Option<(f64, Vector2)> = None;

        let update_closest = |closest: &mut Option<(f64, Vector2)>, t: f64, point: Vector2| {
            if t > 0.0 && (closest.is_none() || t < closest.unwrap().0) {
                *closest = Some((t, point));
            }
        };

        // Check intersections with players
        for player in self.own_players.iter().chain(self.opp_players.iter()) {
            let oc = start - player.position.xy();
            let a = normalized_direction.dot(&normalized_direction);
            let b = 2.0 * oc.dot(&normalized_direction);
            let c = oc.dot(&oc) - self.player_model.radius * self.player_model.radius;
            let discriminant = b * b - 4.0 * a * c;

            if discriminant >= 0.0 {
                let t = (-b - discriminant.sqrt()) / (2.0 * a);
                if t > 0.0 {
                    let intersection_point = start + normalized_direction * t;
                    update_closest(&mut closest_intersection, t, intersection_point);
                }
            }
        }

        // Check intersections with field boundaries
        if let Some(field_geom) = &self.field_geom {
            let half_length = field_geom.field_length / 2.0;
            let half_width = field_geom.field_width / 2.0;

            let mut check_boundary = |p1: Vector2, p2: Vector2| {
                let v1 = p2 - p1;
                if let Some(intersection) = find_intersection(p1, v1, start, direction) {
                    let t = (intersection - start).dot(&normalized_direction);
                    update_closest(&mut closest_intersection, t, intersection);
                }
            };

            // Check all four boundaries
            check_boundary(
                Vector2::new(-half_length, half_width),
                Vector2::new(half_length, half_width),
            );
            check_boundary(
                Vector2::new(-half_length, -half_width),
                Vector2::new(half_length, -half_width),
            );
            check_boundary(
                Vector2::new(-half_length, -half_width),
                Vector2::new(-half_length, half_width),
            );
            check_boundary(
                Vector2::new(half_length, -half_width),
                Vector2::new(half_length, half_width),
            );
        }

        closest_intersection.map(|(_, point)| point)
    }

    /// Predict the position of the ball at time `t` seconds in the future assuming it
    /// moves in a straight line.
    pub fn predict_ball_position(&self, t: f64) -> Option<BallPrediction> {
        if let Some(ball) = &self.ball {
            let current_pos = ball.position.xy();
            let dp = ball.velocity.xy() * t;
            let distance = dp.norm();
            let pred_pos = ball.position.xy() + dp;

            if let Some(intersection) = self.cast_ray(current_pos, dp) {
                if (intersection - current_pos).norm() < distance {
                    Some(BallPrediction::Collision(intersection))
                } else {
                    Some(BallPrediction::Linear(pred_pos))
                }
            } else {
                Some(BallPrediction::Linear(pred_pos))
            }
        } else {
            None
        }
    }

    pub fn get_obstacles_for_player(&self, role: RoleType) -> Vec<Obstacle> {
        if let Some(field_geom) = &self.field_geom {
            let field_boundary = {
                let hl = field_geom.field_length as f32 / 2.0;
                let hw = field_geom.field_width as f32 / 2.0;
                Obstacle::Closed {
                    vertices: vec![
                        // Clockwise -> prevent leaving the field
                        dodgy_2d::Vec2::new(-hl, -hw),
                        dodgy_2d::Vec2::new(-hl, hw),
                        dodgy_2d::Vec2::new(hl, hw),
                        dodgy_2d::Vec2::new(hl, -hw),
                    ],
                }
            };
            let mut obstacles = vec![field_boundary];

            // // Add own defence area for non-keeper robots
            // if role != RoleType::Goalkeeper {
            //     let defence_area = create_bbox_from_rect(
            //         Vector2::new(
            //             -field_geom.field_length + field_geom.penalty_area_depth / 2.0,
            //             0.0,
            //         ),
            //         field_geom.penalty_area_depth,
            //         field_geom.penalty_area_width,
            //     );
            //     obstacles.push(defence_area);
            // }

            // // Add opponent defence area for all robots
            // let defence_area = create_bbox_from_rect(
            //     Vector2::new(
            //         field_geom.field_length - field_geom.penalty_area_depth / 2.0,
            //         0.0,
            //     ),
            //     field_geom.penalty_area_depth,
            //     field_geom.penalty_area_width,
            // );
            // obstacles.push(defence_area);

            match self.current_game_state.game_state {
                GameState::Stop => {
                    // Add obstacle to prevent getting close to the ball
                    if let Some(ball) = &self.ball {
                        obstacles.push(create_bbox_from_circle(
                            ball.position.xy(),
                            STOP_BALL_AVOIDANCE_RADIUS,
                        ));
                    }
                }
                GameState::Kickoff | GameState::PrepareKickoff => match role {
                    RoleType::KickoffKicker => {}
                    _ => {
                        // Add center circle for non kicker robots
                        obstacles.push(create_bbox_from_circle(
                            Vector2::zeros(),
                            field_geom.center_circle_radius,
                        ));
                    }
                },
                GameState::BallReplacement(_) => todo!(),
                GameState::PreparePenalty => {
                }
                GameState::FreeKick => {

                }
                GameState::Penalty => {
                }
                GameState::PenaltyRun => {

                }
                GameState::Run | GameState::Halt | GameState::Timeout | GameState::Unknown => {
                    // Nothing to do
                }
            };

            obstacles
        } else {
            vec![]
        }
    }
}

fn create_bbox_from_circle(center: Vector2, radius: f64) -> Obstacle {
    let hw = radius as f32 / 2.0;
    let x = center.x as f32;
    let y = center.y as f32;
    Obstacle::Closed {
        vertices: vec![
            // Counter-clockwise -> prevent getting into the loop
            dodgy_2d::Vec2::new(x - hw, y - hw),
            dodgy_2d::Vec2::new(x + hw, y - hw),
            dodgy_2d::Vec2::new(x + hw, y + hw),
            dodgy_2d::Vec2::new(x - hw, y + hw),
        ],
    }
}

pub fn mock_world_data() -> WorldData {
    WorldData {
        own_players: vec![PlayerData {
            id: PlayerId::new(0),
            position: Vector2::new(1000.0, 1000.0),
            timestamp: 0.0,
            raw_position: Vector2::new(1000.0, 1000.0),
            velocity: Vector2::zeros(),
            yaw: Angle::default(),
            raw_yaw: Angle::default(),
            angular_speed: 0.0,
            primary_status: Some(SysStatus::Ready),
            kicker_cap_voltage: Some(0.0),
            kicker_temp: Some(0.0),
            pack_voltages: Some([0.0, 0.0]),
            breakbeam_ball_detected: false,
        }],
        opp_players: vec![PlayerData {
            id: PlayerId::new(1),
            position: Vector2::new(-1000.0, -1000.0),
            timestamp: 0.0,
            raw_position: Vector2::new(-1000.0, -1000.0),
            velocity: Vector2::zeros(),
            yaw: Angle::default(),
            raw_yaw: Angle::default(),
            angular_speed: 0.0,
            primary_status: Some(SysStatus::Ready),
            kicker_cap_voltage: Some(0.0),
            kicker_temp: Some(0.0),
            pack_voltages: Some([0.0, 0.0]),
            breakbeam_ball_detected: false,
        }],
        field_geom: Some(FieldGeometry {
            field_length: 9000.0,
            field_width: 6000.0,
            ..Default::default()
        }),
        player_model: PlayerModel {
            radius: 90.0,
            dribbler_angle: Angle::from_degrees(56.0),
            max_speed: 1000.0,
            max_acceleration: 1000.0,
            max_angular_speed: 1000.0,
            max_angular_acceleration: 1000.0,
        },
        t_received: 0.0,
        t_capture: 0.0,
        dt: 1.0,
        ball: None,
        current_game_state: GameStateData {
            game_state: GameState::Run,
            us_operating: true,
        },
    }
}


#[cfg(test)]
mod tests {
    use super::*;
    use approx::assert_relative_eq;

    
    #[test]
    fn test_ray_player_intersection() {
        let world = mock_world_data();
        let start = Vector2::new(0.0, 0.0);
        let direction = Vector2::new(1.0, 1.0);

        let result = world.cast_ray(start, direction);
        assert!(result.is_some());
        let intersection = result.unwrap();
        assert_relative_eq!(intersection.x, 955.0, epsilon = 1.0);
        assert_relative_eq!(intersection.y, 955.0, epsilon = 1.0);
    }

    #[test]
    fn test_ray_wall_intersection() {
        let world = mock_world_data();
        let start = Vector2::new(0.0, 0.0);
        let direction = Vector2::new(1.0, 0.0);

        let result = world.cast_ray(start, direction);
        assert!(result.is_some());
        let intersection = result.unwrap();
        assert_relative_eq!(intersection.x, 4500.0, epsilon = 1.0);
        assert_relative_eq!(intersection.y, 0.0, epsilon = 1.0);
    }

    #[test]
    fn test_no_intersection() {
        let world = mock_world_data();
        let start = Vector2::new(0.0, 0.0);
        let direction = Vector2::new(0.0, 1.0);

        let result = world.cast_ray(start, direction);
        assert!(result.is_some());
        let intersection = result.unwrap();
        assert_relative_eq!(intersection.x, 0.0, epsilon = 1.0);
        assert_relative_eq!(intersection.y, 3000.0, epsilon = 1.0);
    }

    #[test]
    fn test_ray_origin_inside_player() {
        let world = mock_world_data();
        let start = Vector2::new(1000.0, 1000.0); // Inside the player
        let direction = Vector2::new(1.0, 0.0);

        let result = world.cast_ray(start, direction);
        assert!(result.is_some());
        let intersection = result.unwrap();
        assert_relative_eq!(intersection.x, 1090.0, epsilon = 1.0);
        assert_relative_eq!(intersection.y, 1000.0, epsilon = 1.0);
    }

    #[test]
    fn test_ray_parallel_to_wall() {
        let world = mock_world_data();
        let start = Vector2::new(0.0, 3000.0);
        let direction = Vector2::new(1.0, 0.0);

        let result = world.cast_ray(start, direction);
        assert!(result.is_some());
        let intersection = result.unwrap();
        assert_relative_eq!(intersection.x, 4500.0, epsilon = 1.0);
        assert_relative_eq!(intersection.y, 3000.0, epsilon = 1.0);
    }

    #[test]
    fn test_ray_away_from_everything() {
        let world = mock_world_data();
        let start = Vector2::new(0.0, 0.0);
        let direction = Vector2::new(-1.0, -1.0);

        let result = world.cast_ray(start, direction);
        assert!(result.is_some());
        let intersection = result.unwrap();
        assert_relative_eq!(intersection.x, -4500.0, epsilon = 1.0);
        assert_relative_eq!(intersection.y, -4500.0, epsilon = 1.0);
    }
}<|MERGE_RESOLUTION|>--- conflicted
+++ resolved
@@ -3,11 +3,7 @@
 use std::time::Instant;
 
 use dodgy_2d::Obstacle;
-<<<<<<< HEAD
-use serde::Serialize;
-=======
 use serde::{Deserialize, Serialize};
->>>>>>> da8fe92e
 use typeshare::typeshare;
 
 use crate::{
@@ -52,11 +48,7 @@
 }
 
 /// The game state, as reported by the referee.
-<<<<<<< HEAD
-#[derive(Serialize, Clone, Debug, Copy, Default)]
-=======
 #[derive(Serialize, Deserialize, Clone, Debug, Copy, Default)]
->>>>>>> da8fe92e
 #[serde(tag = "type", content = "data")]
 #[typeshare]
 pub enum GameState {
