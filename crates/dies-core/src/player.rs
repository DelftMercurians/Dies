use std::default;

use serde::{Deserialize, Serialize};
use typeshare::typeshare;

use crate::Angle;

use super::Vector2;

#[derive(Clone, Copy, Debug, Serialize, Deserialize, Hash, PartialEq, Eq)]
#[typeshare(serialized_as = "u32")]
pub struct PlayerId(u32);

impl PlayerId {
    pub fn new(id: u32) -> Self {
        Self(id)
    }

    pub fn as_u32(&self) -> u32 {
        self.0
    }
}

impl std::fmt::Display for PlayerId {
    fn fmt(&self, f: &mut std::fmt::Formatter<'_>) -> std::fmt::Result {
        write!(f, "{}", self.0)
    }
}

/// A command to the kicker of a robot.
#[derive(Clone, Copy, Debug, Serialize, Deserialize)]
pub enum KickerCmd {
    /// Do nothing // TODO: What is this?
    None,
    /// Arm the kicker
    Arm,
    /// Disarm the kicker
    Disarm,
    /// Discharge the kicker without kicking
    Discharge,
    /// Kick the ball
    Kick,
    /// Chip the ball
    Chip,
    /// Power board off
    PowerBoardOff,
}

impl From<KickerCmd> for glue::Radio_KickerCommand {
    fn from(val: KickerCmd) -> Self {
        match val {
            KickerCmd::None => glue::Radio_KickerCommand::NONE,
            KickerCmd::Arm => glue::Radio_KickerCommand::ARM,
            KickerCmd::Disarm => glue::Radio_KickerCommand::DISARM,
            KickerCmd::Discharge => glue::Radio_KickerCommand::DISCHARGE,
            KickerCmd::Kick => glue::Radio_KickerCommand::KICK,
            KickerCmd::Chip => glue::Radio_KickerCommand::CHIP,
            KickerCmd::PowerBoardOff => glue::Radio_KickerCommand::POWER_BOARD_OFF,
        }
    }
}

/// A command to one of our players as it will be sent to the robot.
///
/// All values are relative to the robots local frame and are in meters.
#[derive(Clone, Copy, Debug, Serialize, Deserialize)]
pub struct PlayerCmd {
    /// The robot's ID
    pub id: PlayerId,
    /// The player's x (forward-backward, with `+` forward) velocity \[m/s]
    pub sx: f64,
    /// The player's y (left-right, with `+` right) velocity \[m/s]
    pub sy: f64,
    /// The player's angular velocity (with `+` counter-clockwise, `-` clockwise) \[rad/s]
    pub w: f64,
    /// The player's dribble speed
    pub dribble_speed: f64,
    /// Command to the kicker
    pub kicker_cmd: KickerCmd,
}

impl PlayerCmd {
    pub fn zero(id: PlayerId) -> PlayerCmd {
        PlayerCmd {
            id,
            sx: 0.0,
            sy: 0.0,
            w: 0.0,
            dribble_speed: 0.0,
            kicker_cmd: KickerCmd::None,
        }
    }

    pub fn into_proto_v0_with_id(self, with_id: usize) -> String {
        let extra = match self.kicker_cmd {
            KickerCmd::Arm => "A".to_string(),
            KickerCmd::Disarm => "D".to_string(),
            KickerCmd::Kick => "K".to_string(),
            KickerCmd::Discharge => "".to_string(),
            KickerCmd::None => "".to_string(),
            KickerCmd::Chip => "".to_string(),
            KickerCmd::PowerBoardOff => "".to_string(),
        };

        format!(
            "p{};Sx{:.2};Sy{:.2};Sz{:.2};Sd{:.0};Kt7000;S.{};\n",
            with_id, self.sx, self.sy, self.w, self.dribble_speed, extra
        )
    }
}

impl From<PlayerCmd> for glue::Radio_Command {
    fn from(val: PlayerCmd) -> Self {
        glue::Radio_Command {
            speed: glue::HG_Pose {
                x: val.sx as f32,
                y: val.sy as f32,
                z: val.w as f32,
            },
            dribbler_speed: val.dribble_speed as f32,
            kicker_command: val.kicker_cmd.into(),
            _pad: [0, 0, 0],
            kick_time: 0.0,
            fan_speed: 0.0,
        }
    }
}

/// An override command for a player for manual control.
#[typeshare]
#[derive(Clone, Debug, Serialize, Deserialize, Default)]
#[serde(tag = "type", content = "data")]
pub enum PlayerOverrideCommand {
    /// Do nothing
    #[default]
    Stop,
    /// Move the robot to a globel position and yaw
    MoveTo {
        position: Vector2,
        yaw: Angle,
        /// Dribbler speed normalised to \[0, 1\]
        dribble_speed: f64,
        arm_kick: bool,
    },
    /// Move the robot with velocity in local frame
    LocalVelocity {
        velocity: Vector2,
        angular_velocity: f64,
        /// Dribbler speed normalised to \[0, 1\]
        dribble_speed: f64,
        arm_kick: bool,
    },
    /// Move the robot with velocity in global frame
    GlobalVelocity {
        velocity: Vector2,
        angular_velocity: f64,
        /// Dribbler speed normalised to \[0, 1\]
        dribble_speed: f64,
        arm_kick: bool,
    },
    /// Engage the kicker
    Kick { speed: f64 },
    /// Discharge the kicker safely
    DischargeKicker,
}

impl PlayerOverrideCommand {
    pub fn dribble_speed(&self) -> f64 {
        match self {
            PlayerOverrideCommand::MoveTo { dribble_speed, .. } => *dribble_speed,
            PlayerOverrideCommand::LocalVelocity { dribble_speed, .. } => *dribble_speed,
            PlayerOverrideCommand::GlobalVelocity { dribble_speed, .. } => *dribble_speed,
            PlayerOverrideCommand::Stop => 0.0,
            PlayerOverrideCommand::Kick { .. } => 0.0,
            PlayerOverrideCommand::DischargeKicker => 0.0,
        }
    }

    pub fn arm_kick(&self) -> bool {
        match self {
            PlayerOverrideCommand::MoveTo { arm_kick, .. } => *arm_kick,
            PlayerOverrideCommand::LocalVelocity { arm_kick, .. } => *arm_kick,
            PlayerOverrideCommand::GlobalVelocity { arm_kick, .. } => *arm_kick,
            PlayerOverrideCommand::Stop => false,
            PlayerOverrideCommand::Kick { .. } => false,
            PlayerOverrideCommand::DischargeKicker => false,
        }
    }
}

/// The status of a sub-system on the robot
#[derive(Debug, Copy, Clone, Serialize, Deserialize)]
#[typeshare]
pub enum SysStatus {
    Emergency,
    Ok,
    Ready,
    Stop,
    Starting,
    Overtemp,
    NoReply,
    Armed,
    Disarmed,
    Safe,
    NotInstalled,
    Standby,
}

impl SysStatus {
    pub fn from_option(value: Option<glue::HG_Status>) -> Option<Self> {
        value.map(Into::into)
    }
}

impl From<glue::HG_Status> for SysStatus {
    fn from(val: glue::HG_Status) -> Self {
        match val {
            glue::HG_Status::EMERGENCY => SysStatus::Emergency,
            glue::HG_Status::READY => SysStatus::Ready,
            glue::HG_Status::OK => SysStatus::Ok,
            glue::HG_Status::STOP => SysStatus::Stop,
            glue::HG_Status::STARTING => SysStatus::Starting,
            glue::HG_Status::OVERTEMP => SysStatus::Overtemp,
            glue::HG_Status::NO_REPLY => SysStatus::NoReply,
            glue::HG_Status::ARMED => SysStatus::Armed,
            glue::HG_Status::DISARMED => SysStatus::Disarmed,
            glue::HG_Status::SAFE => SysStatus::Safe,
            glue::HG_Status::NOT_INSTALLED => SysStatus::NotInstalled,
            glue::HG_Status::STANDBY => SysStatus::Standby,
        }
    }
}

/// A message from one of our robots to the AI
#[derive(Clone, Copy, Debug, Serialize)]
#[typeshare]
pub struct PlayerFeedbackMsg {
    /// The robot's ID
    pub id: PlayerId,

    pub primary_status: Option<SysStatus>,
    pub kicker_status: Option<SysStatus>,
    pub imu_status: Option<SysStatus>,
    pub fan_status: Option<SysStatus>,
    pub kicker_cap_voltage: Option<f32>,
    pub kicker_temp: Option<f32>,
    pub motor_statuses: Option<[SysStatus; 5]>,
    pub motor_speeds: Option<[f32; 5]>,
    pub motor_temps: Option<[f32; 5]>,

    pub breakbeam_ball_detected: Option<bool>,
    pub breakbeam_sensor_ok: Option<bool>,
    pub pack_voltages: Option<[f32; 2]>,
}

<<<<<<< HEAD
/// Role of a player according to the game rules. These are mainly for rule-compliance.
#[derive(Clone, Copy, Debug, Default, Serialize, Deserialize, PartialEq, Eq, Hash)]
#[typeshare]
pub enum RoleType {
    /// A regular player with no special role
    #[default]
    Player,
    /// The goalkeeper
    Goalkeeper,
    /// The attacking kicker during kick-off
    KickoffKicker,
=======
impl PlayerFeedbackMsg {
    pub fn empty(id: PlayerId) -> Self {
        Self {
            id,
            primary_status: None,
            kicker_status: None,
            imu_status: None,
            fan_status: None,
            kicker_cap_voltage: None,
            kicker_temp: None,
            motor_statuses: None,
            motor_speeds: None,
            motor_temps: None,
            breakbeam_ball_detected: None,
            breakbeam_sensor_ok: None,
            pack_voltages: None,
        }
    }
>>>>>>> 6c6847fc
}<|MERGE_RESOLUTION|>--- conflicted
+++ resolved
@@ -253,19 +253,6 @@
     pub pack_voltages: Option<[f32; 2]>,
 }
 
-<<<<<<< HEAD
-/// Role of a player according to the game rules. These are mainly for rule-compliance.
-#[derive(Clone, Copy, Debug, Default, Serialize, Deserialize, PartialEq, Eq, Hash)]
-#[typeshare]
-pub enum RoleType {
-    /// A regular player with no special role
-    #[default]
-    Player,
-    /// The goalkeeper
-    Goalkeeper,
-    /// The attacking kicker during kick-off
-    KickoffKicker,
-=======
 impl PlayerFeedbackMsg {
     pub fn empty(id: PlayerId) -> Self {
         Self {
@@ -284,5 +271,17 @@
             pack_voltages: None,
         }
     }
->>>>>>> 6c6847fc
+}
+
+/// Role of a player according to the game rules. These are mainly for rule-compliance.
+#[derive(Clone, Copy, Debug, Default, Serialize, Deserialize, PartialEq, Eq, Hash)]
+#[typeshare]
+pub enum RoleType {
+    /// A regular player with no special role
+    #[default]
+    Player,
+    /// The goalkeeper
+    Goalkeeper,
+    /// The attacking kicker during kick-off
+    KickoffKicker,
 }