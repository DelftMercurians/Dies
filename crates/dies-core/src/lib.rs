--- conflicted
+++ resolved
@@ -24,25 +24,6 @@
 pub type Vector2 = nalgebra::Vector2<Scalar>;
 pub type Vector3 = nalgebra::Vector3<Scalar>;
 
-<<<<<<< HEAD
-#[derive(Clone, Copy, Debug, Serialize, Deserialize, Hash, PartialEq, Eq)]
-pub struct PlayerId(u32);
-
-impl PlayerId {
-    pub const fn new(id: u32) -> Self {
-        Self(id)
-    }
-
-    pub fn as_u32(&self) -> u32 {
-        self.0
-    }
-}
-
-impl std::fmt::Display for PlayerId {
-    fn fmt(&self, f: &mut std::fmt::Formatter<'_>) -> std::fmt::Result {
-        write!(f, "{}", self.0)
-    }
-=======
 /// Setup for a player in a scenario.
 #[derive(Clone, Debug, Serialize)]
 #[typeshare]
@@ -51,7 +32,6 @@
     pub position: Option<Vector2>,
     /// Initial yaw of the player. If `None`, any yaw is acceptable.
     pub yaw: Option<Angle>,
->>>>>>> 4f152fef
 }
 
 /// Setup for the ball in a scenario.
