use std::f64::consts::PI;

use serde::{Deserialize, Serialize};
use typeshare::typeshare;

use crate::Vector2;

/// An angle in radians, always in (-pi, pi]. This type supports safe arithmetic
/// operations:
///
/// ```ignore
/// # use dies_core::Angle;
/// let a = Angle::from_degrees(90.0);
/// let b = Angle::from_degrees(45.0);
/// let c = a + b;
/// assert_eq!(c.degrees(), 135.0);
/// ```
#[derive(Debug, Clone, Copy, PartialOrd, Serialize, Deserialize)]
#[typeshare(serialized_as = "f64")]
pub struct Angle(f64);

impl Angle {
    pub const TWO_PI: Angle = Angle(2.0 * PI);
    pub const PI: Angle = Angle(PI);
    pub const PI_2: Angle = Angle(PI / 2.0);
    pub const PI_4: Angle = Angle(PI / 4.0);

    /// Create a new angle from radians.
    pub fn from_radians(radians: f64) -> Self {
        Angle(wrap_angle(radians))
    }

    /// Create a new angle from degrees.
    pub fn from_degrees(degrees: f64) -> Self {
        Self::from_radians(degrees.to_radians())
    }

    /// Compute the smallest signed counter-clockwise angle between two vectors.
    pub fn between_points(a: Vector2, b: Vector2) -> Self {
        let angle = (b.y - a.y).atan2(b.x - a.x);
        Self::from_radians(angle)
    }

    /// Get the angle in radians.
    pub fn radians(&self) -> f64 {
        self.0
    }

    /// Get the angle in degrees.
    pub fn degrees(&self) -> f64 {
        self.0.to_degrees()
    }

    /// Rotate a vector by this angle.
    pub fn rotate_vector(&self, v: &Vector2) -> Vector2 {
        let rot = nalgebra::Rotation2::new(self.0);
        rot * v
    }

    /// Get the inversion of the angle (* -1)
    pub fn inv(&self) -> Self {
        -*self
    }

    /// Get a random angle in (-pi, pi]
    pub fn random() -> Self {
        let radians = (rand::random::<f64>() * 2.0 * PI) - PI;
        Self::from_radians(radians)
    }
<<<<<<< HEAD
    
    //abs
    pub fn abs(&self) -> f64 {
        self.0.abs()
    }
=======

    /// Get the absolute value of the angle
    pub fn abs(&self) -> f64 {
        self.0.abs()
    }

    /// Get the sign of the angle
    pub fn signum(&self) -> f64 {
        self.0.signum()
    }
>>>>>>> 6c6847fc
}

impl std::ops::Add for Angle {
    type Output = Self;

    fn add(self, other: Self) -> Self {
        Angle::from_radians(self.0 + other.0)
    }
}

impl std::ops::Sub for Angle {
    type Output = Self;

    fn sub(self, other: Self) -> Self {
        Angle::from_radians(self.0 - other.0)
    }
}

impl std::ops::Neg for Angle {
    type Output = Self;

    fn neg(self) -> Self {
        Angle::from_radians(-self.0)
    }
}

impl std::ops::AddAssign for Angle {
    fn add_assign(&mut self, other: Self) {
        self.0 = wrap_angle(self.0 + other.0);
    }
}

impl std::ops::SubAssign for Angle {
    fn sub_assign(&mut self, other: Self) {
        self.0 = wrap_angle(self.0 - other.0);
    }
}

impl std::ops::Mul<Vector2> for Angle {
    type Output = Vector2;

    fn mul(self, v: Vector2) -> Vector2 {
        self.rotate_vector(&v)
    }
}

impl std::ops::Mul<f64> for Angle {
    type Output = Self;

    fn mul(self, scalar: f64) -> Self {
        Angle::from_radians(self.0 * scalar)
    }
}

impl std::ops::Div<f64> for Angle {
    type Output = Self;

    fn div(self, scalar: f64) -> Self {
        Angle::from_radians(self.0 / scalar)
    }
}

impl std::fmt::Display for Angle {
    fn fmt(&self, f: &mut std::fmt::Formatter) -> std::fmt::Result {
        write!(f, "{} rad", self.0)
    }
}

impl Default for Angle {
    fn default() -> Self {
        Self::from_radians(0.0)
    }
}

impl PartialEq for Angle {
    fn eq(&self, other: &Self) -> bool {
        let diff: f64 = (self.radians() - other.radians()).abs();
        const TOLERANCE: f64 = 1e-5; // about sqrt of f32 precision
        !(TOLERANCE..=(2.0 * PI - TOLERANCE)).contains(&diff)
    }
}

fn wrap_angle(angle: f64) -> f64 {
    let mut angle = angle % (2.0 * PI);
    if angle <= -PI {
        angle += 2.0 * PI;
    } else if angle > PI {
        angle -= 2.0 * PI;
    }
    angle
}

#[cfg(test)]
mod tests {
    use approx::assert_relative_eq;

    use super::*;
    use std::f64::consts::PI;

    #[test]
    fn test_wrap_angle() {
        assert_eq!(wrap_angle(0.0), 0.0);
        assert_eq!(wrap_angle(PI), PI);
        assert_eq!(wrap_angle(-PI), PI);
        assert_eq!(wrap_angle(3.0 * PI), PI);
        assert_eq!(wrap_angle(-3.0 * PI), PI);
    }

    #[test]
    fn between_points() {
        let a = Vector2::new(0.0, 0.0);
        let b = Vector2::new(1.0, 1.0);
        let angle = Angle::between_points(a, b);
        assert_eq!(angle.degrees(), 45.0);
    }

    #[test]
    fn test_angle_add() {
        let a = Angle::from_degrees(90.0);
        let b = Angle::from_degrees(45.0);
        let c = a + b;
        assert_eq!(c.degrees(), 135.0);
    }

    #[test]
    fn test_angle_sub() {
        let a = Angle::from_degrees(90.0);
        let b = Angle::from_degrees(45.0);
        let c = a - b;
        assert_eq!(c.degrees(), 45.0);

        let a = Angle::from_degrees(-180.0);
        let b = Angle::from_degrees(180.0);
        assert_eq!((a - b).degrees(), 0.0);

        let a = Angle::from_degrees(180.0);
        let b = Angle::from_degrees(-179.0);
        assert_relative_eq!((a - b).degrees(), -1.0, epsilon = 1e-5);
    }

    #[test]
    fn test_angle_neg() {
        let a = Angle::from_degrees(90.0);
        let b = -a;
        assert_eq!(b.degrees(), -90.0);
    }

    #[test]
    fn test_angle_add_assign() {
        let mut a = Angle::from_degrees(90.0);
        let b = Angle::from_degrees(45.0);
        a += b;
        assert_eq!(a.degrees(), 135.0);
    }

    #[test]
    fn test_angle_sub_assign() {
        let mut a = Angle::from_degrees(90.0);
        let b = Angle::from_degrees(45.0);
        a -= b;
        assert_eq!(a.degrees(), 45.0);
    }

    #[test]
    fn test_angle_mul() {
        let a = Angle::from_degrees(90.0);
        let v = Vector2::new(1.0, 0.0);
        let r = a * v;
        assert_eq!(r.y, 1.0);
    }

    #[test]
    fn test_flip_around_y_axis() {
        fn flip(angle: Angle) -> Angle {
            Angle::PI + angle
        }

        let a = Angle::from_degrees(90.0);
        assert_relative_eq!(flip(a).degrees(), -90.0, epsilon = 1e-5);

        let b = Angle::from_degrees(-90.0);
        assert_relative_eq!(flip(b).degrees(), 90.0, epsilon = 1e-5);

        let c = Angle::from_degrees(0.0);
        assert_relative_eq!(flip(c).degrees(), 180.0, epsilon = 1e-5);

        let c = Angle::from_degrees(180.0);
        assert_relative_eq!(flip(c).degrees(), 0.0, epsilon = 1e-5);
        let c = Angle::from_degrees(-180.0);
        assert_relative_eq!(flip(c).degrees(), 0.0, epsilon = 1e-5);

        let c = Angle::from_degrees(45.0);
        assert_relative_eq!(flip(c).degrees(), -135.0, epsilon = 1e-5);
    }
}<|MERGE_RESOLUTION|>--- conflicted
+++ resolved
@@ -67,13 +67,6 @@
         let radians = (rand::random::<f64>() * 2.0 * PI) - PI;
         Self::from_radians(radians)
     }
-<<<<<<< HEAD
-    
-    //abs
-    pub fn abs(&self) -> f64 {
-        self.0.abs()
-    }
-=======
 
     /// Get the absolute value of the angle
     pub fn abs(&self) -> f64 {
@@ -84,7 +77,6 @@
     pub fn signum(&self) -> f64 {
         self.0.signum()
     }
->>>>>>> 6c6847fc
 }
 
 impl std::ops::Add for Angle {
