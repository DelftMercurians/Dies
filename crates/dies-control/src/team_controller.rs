--- conflicted
+++ resolved
@@ -1,13 +1,11 @@
 use std::collections::{HashMap, HashSet};
 
-use crate::player_controller::{self, KickerControlInput, PlayerControlInput, PlayerController};
+use crate::player_controller::{KickerControlInput, PlayerControlInput, PlayerController};
 use dies_core::GameState;
 use dies_core::{PlayerCmd, WorldData};
 use nalgebra::Vector2;
-use std::cell::RefCell;
 use std::cmp::PartialEq;
 use std::f32::consts::PI;
-use std::rc::Rc;
 
 /// Everyone stops, notice that this only interrupts the players, so if the game
 /// recovers the players will head to their original goal.
@@ -27,57 +25,6 @@
     }
 }
 
-<<<<<<< HEAD
-pub struct StopController {
-    players: Rc<RefCell<HashMap<u32, PlayerController>>>,
-}
-impl StopController {
-    /// After generating the commands, everyone's speed is capped at 1.5m/s.
-    /// and if the player is less than 500mm from the ball, the goal is set to the point 500mm away from the ball.
-    /// and in the opposite of the ball's speed direction.
-    /// dribbler is also stopped.
-    /// we only issue commands for players in the current frame,
-    /// and we assume the world covers every player's state in a long enough time.
-    pub fn new(players: Rc<RefCell<HashMap<u32, PlayerController>>>) -> Self {
-        Self { players }
-    }
-
-    pub fn update(&mut self, world_data: WorldData) -> Vec<PlayerCmd> {
-        let mut commands = Vec::new();
-        let ball_pos = world_data.ball.clone().unwrap().position;
-        let ball_speed = world_data.ball.clone().unwrap().velocity;
-        let ball_pos_v2 = Vector2::new(ball_pos.x, ball_pos.y);
-        let ball_speed_v2 = Vector2::new(ball_speed.x, ball_speed.y);
-        let ball_speed_norm = ball_speed_v2.norm();
-        let mut players_borrow_mut = self.players.borrow_mut();
-
-        for player_data in world_data.own_players {
-            let id = player_data.id;
-            let player_controller = players_borrow_mut.get_mut(&id).unwrap();
-            if (player_data.position - ball_pos_v2).norm() < 500.0 {
-                // if the ball has a speed, i.e >0.1mm/s
-                if ball_speed_norm > 0.1 {
-                    let ball_speed_dir: Vector2<f32> = ball_speed_v2 / ball_speed_norm;
-                    let target_pos: Vector2<f32> = ball_pos_v2 - ball_speed_dir * 500.0;
-                    player_controller.set_target_pos(target_pos);
-                } else {
-                    let target_pos_dir: Vector2<f32> = (player_data.position - ball_pos_v2).normalize();
-                    let target_pos: Vector2<f32> = ball_pos_v2 + target_pos_dir * 500.0;
-                    player_controller.set_target_pos(target_pos);
-                }
-            }
-            let mut cmd = player_controller.update(false, false);
-            let player_speed = (cmd.sx * cmd.sx + cmd.sy * cmd.sy).sqrt();
-            if player_speed > 1500.0 {
-                cmd.sx = cmd.sx * 1500.0 / player_speed;
-                cmd.sy = cmd.sy * 1500.0 / player_speed;
-            }
-            commands.push(cmd);
-        }
-        commands
-    }
-}
-
 #[derive(Clone, Debug, PartialEq, Copy)]
 pub enum PlayerStatus {
     NoGoal,
@@ -86,82 +33,78 @@
 }
 
 pub struct KickOffController {
-    players: Rc<RefCell<HashMap<u32, PlayerController>>>,
     assigned_player: Option<(u32, PlayerStatus)>,
     pos_assigned: HashMap<u32, Vector2<f32>>,
     step: f32,
 }
 
-
 impl KickOffController {
-    pub fn new (players: Rc<RefCell<HashMap<u32, PlayerController>>>) -> Self {
-        Self { players, assigned_player: None,
+    pub fn new() -> Self {
+        Self {
+            assigned_player: None,
             pos_assigned: HashMap::new(),
-            step: 500.0
+            step: 500.0,
         }
     }
 
     /// our prekick-off -> move to our half of the field assign 1 robot in the circle
     /// opponent's prekick-off ->  move to our half of the field
     /// our kick-off -> the assigned player kick the ball
-    pub fn update(&mut self, world_data: WorldData) -> Vec<PlayerCmd> {
+    pub fn update(&mut self, world_data: &WorldData) -> Vec<PlayerControlInput> {
         let mut commands = Vec::new();
         let ball_pos = world_data.ball.clone().unwrap().position;
-        let mut players_borrow_mut = self.players.borrow_mut();
-
 
         if world_data.current_game_state.game_state == GameState::PrepareKickoff {
-
             // if us attacking, assign a player to the ball
-            if world_data.current_game_state.us_operating && self.assigned_player.is_none() && !world_data.own_players.is_empty() {
+            if world_data.current_game_state.us_operating
+                && self.assigned_player.is_none()
+                && !world_data.own_players.is_empty()
+            {
                 let aid = world_data.own_players[0].id;
                 self.assigned_player = Some((aid, PlayerStatus::NoGoal));
-                let controller = players_borrow_mut.get_mut(&aid).unwrap();
                 // we go to a fixed position inside the circle
-                controller.set_target_pos(Vector2::new(100.0, 0.0));
-                self.pos_assigned.insert(aid, Vector2::new(100.0, 0.0));
+                let pos = Vector2::new(100.0, 0.0);
+                commands.push(PlayerControlInput::new(aid).with_position(pos));
+                self.pos_assigned.insert(aid, pos);
             }
 
             // move our robot to our half of the field
             let x_coord = (world_data.field_geom.clone().unwrap().field_length as f32) / 4.0;
-            for player in world_data.own_players {
+            for player in world_data.own_players.iter() {
                 let id = player.id;
-                let controller = players_borrow_mut.get_mut(&id).unwrap();
                 if !self.pos_assigned.contains_key(&id) {
-                    let y_pos = match self.pos_assigned.len()%2 {
-                        0 => ((self.pos_assigned.len()/2) as f32) * self.step,
+                    let y_pos = match self.pos_assigned.len() % 2 {
+                        0 => ((self.pos_assigned.len() / 2) as f32) * self.step,
                         1 => {
                             let offset: i32 = (self.pos_assigned.len() as i32 + 1) / 2;
-                            - (offset as f32) * self.step
-                        },
-                        _ => 0.0
+                            -(offset as f32) * self.step
+                        }
+                        _ => 0.0,
                     };
                     let target_pos = Vector2::new(x_coord, y_pos);
-                    controller.set_target_pos(target_pos);
+                    commands.push(PlayerControlInput::new(id).with_position(target_pos));
                     self.pos_assigned.insert(id, target_pos);
                 }
-                let cmd = controller.update(false, false);
-                commands.push(cmd);
-            }
-        }
-        else if let Some((aid, status)) = self.assigned_player.as_ref() {
+            }
+        } else if let Some((aid, status)) = self.assigned_player.as_ref() {
             //find the balldata of the assigned player, in the optional variable
             let playerdata = world_data.own_players.iter().find(|p| p.id == *aid);
 
-            let controller = players_borrow_mut.get_mut(aid).unwrap();
-            let mut kick = false;
-            let mut dribble = false;
             let new_status = match status {
                 PlayerStatus::NoGoal => {
-                    controller.set_target_pos(ball_pos.xy());
-                    controller.set_target_heading(-PI);
+                    commands.push(
+                        PlayerControlInput::new(*aid)
+                            .with_position(ball_pos.xy())
+                            .with_orientation(-PI),
+                    );
                     PlayerStatus::Ongoing
-                },
+                }
                 PlayerStatus::Ongoing => {
                     if playerdata.is_some() {
                         let player = playerdata.unwrap();
-                        if (player.position - ball_pos.xy()).norm() < 10.0 &&
-                            player.orientation + PI < 0.1 {
+                        if (player.position - ball_pos.xy()).norm() < 10.0
+                            && player.orientation + PI < 0.1
+                        {
                             PlayerStatus::Accomplished
                         } else {
                             PlayerStatus::Ongoing
@@ -169,26 +112,22 @@
                     } else {
                         PlayerStatus::Ongoing
                     }
-                },
+                }
                 PlayerStatus::Accomplished => {
-                    kick = true;
-                    dribble = true;
+                    commands.push(
+                        PlayerControlInput::new(*aid)
+                            .with_dribbling(1.0)
+                            .with_kicker(KickerControlInput::Kick),
+                    );
                     PlayerStatus::Accomplished
                 }
             };
 
-            let mut cmd = controller.update(dribble, kick);
-            if new_status == PlayerStatus::Accomplished {
-                cmd.sx = 0.0;
-                cmd.sy = 0.0;
-            }
-            commands.push(cmd);
             self.assigned_player = Some((*aid, new_status));
         }
         commands
     }
 }
-
 
 #[derive(Clone, Debug, PartialEq, Copy)]
 pub enum BallReplacementStatus {
@@ -198,32 +137,32 @@
     Accomplished,
 }
 
-
 pub struct BallReplacementController {
-    players: Rc<RefCell<HashMap<u32, PlayerController>>>,
     assigned_player: Option<(u32, BallReplacementStatus)>,
     assigned_pos: Option<Vector2<f32>>,
     play_dir_x: f32,
 }
 
 impl BallReplacementController {
-    pub fn new(players: Rc<RefCell<HashMap<u32, PlayerController>>>, play_dir_x: f32) -> Self {
+    pub fn new(play_dir_x: f32) -> Self {
         Self {
-            players,
             assigned_player: None,
             assigned_pos: None,
-            play_dir_x
+            play_dir_x,
         }
     }
     /// assign the nearest player to the ball to replace the ball
     /// it will move to the ball and heading to it(before manipulation)
     /// then it starts dribbling and move to the designated position(after manipulation)
     /// then it stops the dribbler and the task is accomplished, afterwards the robot step back 0.05m
-    pub fn update(&mut self, world_data: WorldData, designated_pos: Vector2<f32>) -> Vec<PlayerCmd>{
+    pub fn update(
+        &mut self,
+        world_data: &WorldData,
+        designated_pos: Vector2<f32>,
+    ) -> Vec<PlayerControlInput> {
         self.assigned_pos = Some(designated_pos);
         let mut commands = Vec::new();
         let ball_pos = world_data.ball.clone().unwrap().position;
-        let mut players_borrow_mut = self.players.borrow_mut();
 
         if self.assigned_player.is_none() {
             //assign the nearest player to the ball
@@ -241,36 +180,41 @@
             }
         }
 
-
         let (aid, status) = self.assigned_player.as_ref().unwrap();
 
         if let Some(player) = world_data.own_players.iter().find(|p| p.id == *aid) {
             let player_pos = player.position;
-            let controller = players_borrow_mut.get_mut(aid).unwrap();
             // if the ball is within 80mm of the robot ans within PI/4 angle
             // assume robot is manipulating the ball
-            let ball_angle = (ball_pos.xy() - player_pos).angle(&Vector2::new(self.play_dir_x, 0.0));
+            let ball_angle =
+                (ball_pos.xy() - player_pos).angle(&Vector2::new(self.play_dir_x, 0.0));
             let is_manipulating = (player_pos - ball_pos.xy()).norm() < 80.0
                 && (ball_angle - player.orientation).abs() < PI / 4.0;
 
-            let target_angle = (designated_pos - player_pos).angle(&Vector2::new(self.play_dir_x, 0.0));
-            let mut is_dribbling = false;
+            let target_angle =
+                (designated_pos - player_pos).angle(&Vector2::new(self.play_dir_x, 0.0));
             let new_status = match status {
                 BallReplacementStatus::NoGoal => {
-                    controller.set_target_pos(ball_pos.xy());
-                    controller.set_target_heading(ball_angle);
+                    commands.push(
+                        PlayerControlInput::new(*aid)
+                            .with_position(ball_pos.xy())
+                            .with_orientation(ball_angle),
+                    );
                     BallReplacementStatus::BeforeManipulation
-                },
+                }
                 BallReplacementStatus::BeforeManipulation => {
                     if is_manipulating {
-                        controller.set_target_pos(designated_pos);
-                        controller.set_target_heading(target_angle);
-                        is_dribbling = true;
+                        commands.push(
+                            PlayerControlInput::new(*aid)
+                                .with_position(designated_pos)
+                                .with_orientation(target_angle)
+                                .with_dribbling(1.0),
+                        );
                         BallReplacementStatus::AfterManipulation
                     } else {
                         BallReplacementStatus::BeforeManipulation
                     }
-                },
+                }
                 BallReplacementStatus::AfterManipulation => {
                     if (player_pos - designated_pos).norm() < 10.0 {
                         //step back 50mm
@@ -280,33 +224,40 @@
                             player.orientation + PI
                         };
 
-                        controller.set_target_heading(opposite_dir);
-                        controller.set_target_pos(designated_pos - (player_pos - designated_pos).normalize() * 50.0);
+                        commands.push(
+                            PlayerControlInput::new(*aid)
+                                .with_position(
+                                    designated_pos
+                                        - (player_pos - designated_pos).normalize() * 50.0,
+                                )
+                                .with_orientation(opposite_dir),
+                        );
+
                         BallReplacementStatus::Accomplished
                     } else if !is_manipulating {
-                        controller.set_target_pos(ball_pos.xy());
-                        controller.set_target_heading(ball_angle);
+                        commands.push(
+                            PlayerControlInput::new(*aid)
+                                .with_position(designated_pos)
+                                .with_orientation(target_angle),
+                        );
                         BallReplacementStatus::BeforeManipulation
-                    }
-                    else {
-                        is_dribbling = true;
+                    } else {
+                        commands.push(
+                            PlayerControlInput::new(*aid)
+                                .with_position(designated_pos)
+                                .with_orientation(target_angle),
+                        );
                         BallReplacementStatus::AfterManipulation
                     }
-                },
-                BallReplacementStatus::Accomplished => {
-                    BallReplacementStatus::Accomplished
-                }
+                }
+                BallReplacementStatus::Accomplished => BallReplacementStatus::Accomplished,
             };
 
-            let cmd = controller.update(is_dribbling, false);
-            commands.push(cmd);
             self.assigned_player = Some((*aid, new_status));
         }
         commands
     }
-
-}
-
+}
 
 #[derive(Clone, Debug, PartialEq, Copy)]
 pub enum PenaltyKickStatus {
@@ -316,21 +267,18 @@
     Accomplished,
 }
 
-
 pub struct PenaltyKickController {
-    players: Rc<RefCell<HashMap<u32, PlayerController>>>,
     assigned_player: Option<(u32, PenaltyKickStatus)>,
     pos_assigned: HashMap<u32, Vector2<f32>>,
-    kick_angle: Option<f32>
-}
-
+    kick_angle: Option<f32>,
+}
 
 impl PenaltyKickController {
-    pub fn new (players: Rc<RefCell<HashMap<u32, PlayerController>>>) -> Self {
-        Self { players, 
+    pub fn new() -> Self {
+        Self {
             assigned_player: None,
             pos_assigned: HashMap::new(),
-            kick_angle: None
+            kick_angle: None,
         }
     }
 
@@ -373,13 +321,12 @@
     /// our prepenalty kick -> assign 1 robot as the attacker and the others move 1m behind the ball
     /// opponent's prepenalty kick-> goalkeeper on the touch line, others 1m behind the ball
     /// our penalty -> the assigned player kick the ball toward the middle of the goal.
-    /// opponent's penalty -> the goalkeeper move onto the intersection point of the ball trajectory 
+    /// opponent's penalty -> the goalkeeper move onto the intersection point of the ball trajectory
     /// and the touch line.
     /// TODO: add the goalkeeper behaviour if we are defenders.
-    pub fn update(&mut self, world_data: WorldData) -> Vec<PlayerCmd> {
+    pub fn update(&mut self, world_data: &WorldData) -> Vec<PlayerControlInput> {
         let mut commands = Vec::new();
         let ball_pos = world_data.ball.clone().unwrap().position;
-        let mut players_borrow_mut = self.players.borrow_mut();
         let x_range = if world_data.current_game_state.us_operating {
             Vector2::new(ball_pos.x + 1000.0, 4500.0)
         } else {
@@ -387,67 +334,81 @@
         };
 
         if world_data.current_game_state.game_state == GameState::PreparePenalty {
-
             // if us attacking, assign a player to the ball
-            if world_data.current_game_state.us_operating && self.assigned_player.is_none() && 
-                !world_data.own_players.is_empty() {
+            if world_data.current_game_state.us_operating
+                && self.assigned_player.is_none()
+                && !world_data.own_players.is_empty()
+            {
                 let aid = world_data.own_players[0].id;
                 let player_pos = world_data.own_players[0].position;
                 self.assigned_player = Some((aid, PenaltyKickStatus::NoGoal));
-                let controller = players_borrow_mut.get_mut(&aid).unwrap();
+
                 // heading to the nearest 100m place toward the penalty kick mark,with correct heading
                 let dir = (ball_pos.xy() - player_pos).angle(&Vector2::new(1.0, 0.0));
                 let target_pos = ball_pos.xy() - 100.0 * (ball_pos.xy() - player_pos).normalize();
-                controller.set_target_pos(target_pos);
-                controller.set_target_heading(dir);
+                commands.push(
+                    PlayerControlInput::new(aid)
+                        .with_position(target_pos)
+                        .with_orientation(dir),
+                );
                 self.pos_assigned.insert(aid, target_pos);
             }
 
             for player in &world_data.own_players {
                 let id = player.id;
-                let controller = players_borrow_mut.get_mut(&id).unwrap();
                 if !self.pos_assigned.contains_key(&id) {
                     let target_pos = self.generate_position(x_range);
-                    controller.set_target_pos(target_pos);
+                    commands.push(PlayerControlInput::new(id).with_position(target_pos));
                     self.pos_assigned.insert(id, target_pos);
                 }
-                let cmd = controller.update(false, false);
-                commands.push(cmd);
-            }
-        }
-        else if world_data.current_game_state.game_state == GameState::Penalty {
+            }
+        } else if world_data.current_game_state.game_state == GameState::Penalty {
             if let Some((aid, status)) = self.assigned_player.as_ref() {
                 //find the balldata of the assigned player, in the optional variable
                 let playerdata = world_data.own_players.iter().find(|p| p.id == *aid);
                 if let Some(player) = playerdata {
                     let player_pos = player.position;
-                    let controller = players_borrow_mut.get_mut(aid).unwrap();
-                    let mut kick = false;
-                    let mut dribble = false;
                     let new_status: PenaltyKickStatus = match status {
                         PenaltyKickStatus::NoGoal => {
-                            controller.set_target_pos(ball_pos.xy());
-                            controller.set_target_heading((ball_pos.xy() - player_pos).angle(&Vector2::new(1.0, 0.0)));
+                            commands.push(
+                                PlayerControlInput::new(*aid)
+                                    .with_position(ball_pos.xy())
+                                    .with_orientation(
+                                        (ball_pos.xy() - player_pos).angle(&Vector2::new(1.0, 0.0)),
+                                    ),
+                            );
                             PenaltyKickStatus::Ongoing
-                        },
+                        }
                         PenaltyKickStatus::Ongoing => {
-                            if (player_pos - ball_pos.xy()).norm() < 10.0 &&
-                                (player_pos - ball_pos.xy()).angle(&Vector2::new(1.0, 0.0)).abs() < 0.1 {
+                            if (player_pos - ball_pos.xy()).norm() < 10.0
+                                && (player_pos - ball_pos.xy())
+                                    .angle(&Vector2::new(1.0, 0.0))
+                                    .abs()
+                                    < 0.1
+                            {
                                 // calculate the direction of the kick
                                 let goal_pos = Vector2::new(-3500.0, 0.0);
                                 let dir = (goal_pos - ball_pos.xy()).angle(&Vector2::new(1.0, 0.0));
                                 self.kick_angle = Some(dir);
-                                controller.set_target_heading(dir);
+                                commands.push(
+                                    PlayerControlInput::new(*aid)
+                                        .with_position(ball_pos.xy())
+                                        .with_orientation(dir),
+                                );
                                 PenaltyKickStatus::AdjustingDirections
                             } else {
                                 PenaltyKickStatus::Ongoing
                             }
-                        },
+                        }
                         PenaltyKickStatus::AdjustingDirections => {
-                            dribble = true;
+                            commands.push(PlayerControlInput::new(*aid).with_dribbling(1.0));
                             if let Some(_) = self.kick_angle {
-                                if (player_pos - ball_pos.xy()).norm() < 10.0 &&
-                                    (player_pos - ball_pos.xy()).angle(&Vector2::new(1.0, 0.0)).abs() < 0.05 {
+                                if (player_pos - ball_pos.xy()).norm() < 10.0
+                                    && (player_pos - ball_pos.xy())
+                                        .angle(&Vector2::new(1.0, 0.0))
+                                        .abs()
+                                        < 0.05
+                                {
                                     PenaltyKickStatus::Accomplished
                                 } else {
                                     PenaltyKickStatus::AdjustingDirections
@@ -457,19 +418,14 @@
                             }
                         }
                         PenaltyKickStatus::Accomplished => {
-                            kick = true;
-                            dribble = true;
+                            commands.push(
+                                PlayerControlInput::new(*aid)
+                                    .with_dribbling(1.0)
+                                    .with_kicker(KickerControlInput::Kick),
+                            );
                             PenaltyKickStatus::Accomplished
                         }
                     };
-                    let mut cmd = controller.update(dribble, kick);
-                    // if accomplished/adjusting, set the speed to zero
-                    if new_status == PenaltyKickStatus::Accomplished
-                        || new_status == PenaltyKickStatus::AdjustingDirections {
-                        cmd.sx = 0.0;
-                        cmd.sy = 0.0;
-                    }
-                    commands.push(cmd);
                     self.assigned_player = Some((*aid, new_status));
                 }
             }
@@ -478,92 +434,27 @@
     }
 }
 
-
-
-=======
->>>>>>> 87f54be4
 pub struct TeamController {
     player_controllers: HashMap<u32, PlayerController>,
-    halt_controller: HaltController,
-<<<<<<< HEAD
-    stop_controller: StopController,
     kick_off_controller: KickOffController,
     ball_replacement_controller: BallReplacementController,
     penalty_kick_controller: PenaltyKickController,
-    play_dir_x: f32,
-=======
->>>>>>> 87f54be4
-}
-
-
+    halt_controller: HaltController,
+}
 
 impl TeamController {
     /// Create a new team controller.
-<<<<<<< HEAD
     pub fn new(play_dir_x: f32) -> Self {
-        let players = Rc::new(RefCell::new(HashMap::new()));
-        Self {
-            halt_controller: HaltController::new(Rc::clone(&players)),
-            stop_controller: StopController::new(Rc::clone(&players)),
-            kick_off_controller: KickOffController::new(Rc::clone(&players)),
-            ball_replacement_controller: BallReplacementController::new(Rc::clone(&players), play_dir_x),
-            penalty_kick_controller: PenaltyKickController::new(Rc::clone(&players)),
-            play_dir_x,
-            players,
-        }
-    }
-
-    /// Set the target position for the player with the given ID.
-    pub fn set_target_pos(&mut self, id: u32, setpoint: Vector2<f32>) {
-        let mut players = self.players.borrow_mut();
-        if let Some(player) = players.get_mut(&id) {
-            player.set_target_pos(setpoint);
-=======
-    pub fn new() -> Self {
-        let players = HashMap::new();
         Self {
             halt_controller: HaltController::new(),
-            player_controllers: players,
->>>>>>> 87f54be4
+            kick_off_controller: KickOffController::new(),
+            ball_replacement_controller: BallReplacementController::new(play_dir_x),
+            penalty_kick_controller: PenaltyKickController::new(),
+            player_controllers: HashMap::new(),
         }
     }
 
     /// Update the controllers with the current state of the players.
-<<<<<<< HEAD
-    pub fn update(&mut self, world_data: WorldData) -> Vec<PlayerCmd> {
-        let mut players = self.players.borrow_mut();
-        let tracked_ids: Vec<u32> = world_data.own_players.iter().map(|p| p.id).collect();
-
-        for player in &world_data.own_players {
-            let id = player.id;
-            let player_controller = players
-                .entry(id)
-                .or_insert_with(|| PlayerController::new(id));
-            player_controller.update_current_pos(player);
-        }
-        for (id, player_controller) in players.iter_mut() {
-            if !tracked_ids.contains(id) {
-                player_controller.increment_frame_missings();
-            }
-        }
-
-        match world_data.current_game_state.game_state {
-            GameState::Halt | GameState::Timeout => self.halt_controller.update(),
-            GameState::Stop => self.stop_controller.update(world_data),
-            GameState::PrepareKickoff | GameState::Kickoff => {
-                self.kick_off_controller.update(world_data)
-            }
-            GameState::BallReplacement(pos) => {
-                if world_data.current_game_state.us_operating {
-                    self.stop_controller.update(world_data)
-                } else {
-                    self.ball_replacement_controller.update(world_data, pos)
-                }
-            }
-            GameState::PreparePenalty | GameState::Penalty | GameState::PenaltyRun=> {
-                self.penalty_kick_controller.update(world_data)
-            }
-=======
     pub fn update(&mut self, world_data: WorldData) {
         // Ensure there is a player controller for every ID
         let detected_ids: HashSet<_> = world_data.own_players.iter().map(|p| p.id).collect();
@@ -574,14 +465,22 @@
             }
         }
 
-        let mut inputs = match world_data.current_game_state {
+        let mut inputs = match world_data.current_game_state.game_state {
             GameState::Halt | GameState::Timeout => self.halt_controller.update(&world_data),
->>>>>>> 87f54be4
+            GameState::PrepareKickoff | GameState::Kickoff => {
+                self.kick_off_controller.update(&world_data)
+            }
+            GameState::BallReplacement(_) => self
+                .ball_replacement_controller
+                .update(&world_data, Vector2::new(0.0, 0.0)),
+            GameState::PreparePenalty | GameState::Penalty => {
+                self.penalty_kick_controller.update(&world_data)
+            }
             _ => Vec::new(),
         };
 
         // If in a stop state, override the inputs
-        if world_data.current_game_state == GameState::Stop {
+        if world_data.current_game_state.game_state == GameState::Stop {
             inputs = stop_override(world_data.clone(), inputs);
         }
 
