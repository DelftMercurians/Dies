use crate::pid::PID;
use dies_core::{PlayerCmd, PlayerData};
use nalgebra::Vector2;
use std::time::{Duration, Instant};

const MISSING_FRAMES_THRESHOLD: u32 = 50;

/// Input to the player controller.
#[derive(Debug, Clone, Default)]
pub struct PlayerControlInput {
    /// Player ID
    pub id: u32,
    /// Target position. If `None`, the player will just follow the given velocity
    pub position: Option<Vector2<f32>>,
    /// Target velocity (in global frame). This is added to the output of the position
    /// controller.
    pub velocity: Vector2<f32>,
    /// Target orientation. If `None` the player will just follow the given angula
    /// velocity
    pub orientation: Option<f32>,
    /// Target angular velocity. This is added to the output of the controller.
    pub angular_velocity: f32,
    /// Dribbler speed normalised to [0, 1]
    pub dribbling_speed: f32,
    /// Kicker control input
    pub kicker: KickerControlInput,
}

impl PlayerControlInput {
    /// Create a new instance of `PlayerControlInput` with the given ID
    pub fn new(id: u32) -> Self {
        Self {
            id,
            ..Default::default()
        }
    }
}

/// Kicker state in the current update.
#[derive(Debug, Clone, Default)]
pub enum KickerControlInput {
    /// Kicker is not used
    #[default]
    Idle,
    /// Charge the kicker capacitor
    Arm,
    /// Engage the kicker. Should be sent after ~10s of charging and only once.
    Kick,
    /// Discharge the kicker capacitor without kicking
    Disarm,
}

pub struct PlayerController {
    id: u32,
    position_pid: PID<Vector2<f32>>,
    heading_pid: PID<f32>,
    kick_timer: Option<Instant>,
    last_pos: Vector2<f32>,
    last_orientation: f32,
    frame_missings: u32,
    current_command: PlayerCmd,
}

impl PlayerController {
    /// Create a new player controller with the given ID.
    pub fn new(id: u32) -> Self {
        let mut heading_pid = PID::new(2.0, 0.002, 0.0);
        Self {
            id,
            position_pid: PID::new(0.7, 0.0, 0.0),
            heading_pid,
            kick_timer: None,
            last_pos: Vector2::new(0.0, 0.0),
            last_orientation: 0.0,
            frame_missings: 0,
            current_command: PlayerCmd::default(),
        }
    }

    /// Get the ID of the player.
    pub fn id(&self) -> u32 {
        self.id
    }

    /// Get the current command for the player.
    pub fn command(&self) -> PlayerCmd {
        self.current_command.clone()
    }

<<<<<<< HEAD


    /// Set the target orientation for the player.
    pub fn set_target_heading(&mut self, setpoint: f32) {
        self.heading_pid.set_setpoint(setpoint);
    }

    /// Keep track of current position from the frame
    pub fn update_current_pos(&mut self, state: &PlayerData) {
        self.frame_missings = 0;
        self.last_pos = state.position;
        self.last_orientation = state.orientation;
    }

    /// Update the controller with the current state of the player.
    pub fn update(
        &mut self,
        is_dribbling: bool,
        is_kicking: bool,
    ) -> PlayerCmd {
        let mut cmd: PlayerCmd = PlayerCmd {
=======
    /// Increment the missing frame count, stops the robot if it is too high.
    pub fn increment_frames_missings(&mut self) {
        self.frame_missings += 1;
        if self.frame_missings > MISSING_FRAMES_THRESHOLD {
            self.current_command.sx = 0.0;
            self.current_command.sy = 0.0;
            self.current_command.w = 0.0;
        }
    }

    /// Update the controller with the current state of the player.
    pub fn update(&mut self, state: &PlayerData, input: PlayerControlInput) {
        self.current_command = PlayerCmd {
>>>>>>> 87f54be4
            id: self.id,
            ..Default::default()
        };

        // Calculate velocity using the PID controller
        self.last_orientation = state.orientation;
        self.last_pos = state.position;

        if let Some(pos_target) = input.position {
            self.position_pid.set_setpoint(pos_target);
            let pos_u = self.position_pid.update(self.last_pos);
            let local_u = rotate_vector(Vector2::new(pos_u.x, pos_u.y), -self.last_orientation);
            self.current_command.sx = local_u.x;
            self.current_command.sy = local_u.y;
        }
        let local_vel = rotate_vector(input.velocity, -self.last_orientation);
        self.current_command.sx += local_vel.x;
        self.current_command.sy += local_vel.y;

        if let Some(orientation) = input.orientation {
            self.heading_pid.set_setpoint(orientation);
            let head_u = self.heading_pid.update(self.last_orientation);
            self.current_command.w = head_u;
        }
        self.current_command.w += input.angular_velocity;

        // Set dribbling speed
        self.current_command.dribble_speed = input.dribbling_speed * 60.0;

        // Set kicker control
        match input.kicker {
            KickerControlInput::Arm => {
                if let Some(timer) = self.kick_timer {
                    // Safety: if it has been armed for more than 30s, disarm
                    if timer.elapsed() >= Duration::from_secs(30) {
                        self.current_command.disarm = true;
                        self.kick_timer = None;
                    } else {
                        self.current_command.arm = true;
                    }
                } else {
                    // Start arming
                    self.kick_timer = Some(Instant::now());
                    self.current_command.arm = true;
                }
            }
            KickerControlInput::Kick => {
                if self.kick_timer.is_none() {
                    self.kick_timer = Some(Instant::now());
                } else {
                    let elapsed = self.kick_timer.unwrap().elapsed();
                    if elapsed >= Duration::from_millis(1000) {
                        self.current_command.kick = true;
                        self.kick_timer = None;
                    }
                }
            }
            KickerControlInput::Disarm => {
                self.current_command.disarm = true;
            }
            _ => {}
        }
    }

    /// speed limit check
    pub fn speed_limit_check(&self, cmd: &mut PlayerCmd, velocity: Vector2<f32>) {
        // for example 1500 mm/s
        let max_speed = 1500.0;
        let speed = (velocity.x.powi(2) + velocity.y.powi(2)).sqrt();
        if speed > max_speed {
            let scale = max_speed / speed;
            cmd.sx *= scale;
            cmd.sy *= scale;
        }
    }

    /// out of bound detection
    pub fn out_of_bound_detection(
        &self
    ) {
        // TODO:
        // what is the excepted behavior of this?? I think pid will drag it back when
        // it is out of bound, and since pid is the only way to control the robot, it may be unnecessary
        // to do this check.
    }
}

fn rotate_vector(v: Vector2<f32>, angle: f32) -> Vector2<f32> {
    let rot = nalgebra::Rotation2::new(angle);
    rot * v
}<|MERGE_RESOLUTION|>--- conflicted
+++ resolved
@@ -34,6 +34,30 @@
             ..Default::default()
         }
     }
+
+    /// Set the target position of the player.
+    pub fn with_position(mut self, pos: Vector2<f32>) -> Self {
+        self.position = Some(pos);
+        self
+    }
+
+    /// Set the target heading of the player.
+    pub fn with_orientation(mut self, orientation: f32) -> Self {
+        self.orientation = Some(orientation);
+        self
+    }
+
+    /// Set the dribbling speed of the player.
+    pub fn with_dribbling(mut self, speed: f32) -> Self {
+        self.dribbling_speed = speed;
+        self
+    }
+
+    /// Set the kicker control input.
+    pub fn with_kicker(mut self, kicker: KickerControlInput) -> Self {
+        self.kicker = kicker;
+        self
+    }
 }
 
 /// Kicker state in the current update.
@@ -64,7 +88,7 @@
 impl PlayerController {
     /// Create a new player controller with the given ID.
     pub fn new(id: u32) -> Self {
-        let mut heading_pid = PID::new(2.0, 0.002, 0.0);
+        let heading_pid = PID::new(2.0, 0.002, 0.0);
         Self {
             id,
             position_pid: PID::new(0.7, 0.0, 0.0),
@@ -87,29 +111,6 @@
         self.current_command.clone()
     }
 
-<<<<<<< HEAD
-
-
-    /// Set the target orientation for the player.
-    pub fn set_target_heading(&mut self, setpoint: f32) {
-        self.heading_pid.set_setpoint(setpoint);
-    }
-
-    /// Keep track of current position from the frame
-    pub fn update_current_pos(&mut self, state: &PlayerData) {
-        self.frame_missings = 0;
-        self.last_pos = state.position;
-        self.last_orientation = state.orientation;
-    }
-
-    /// Update the controller with the current state of the player.
-    pub fn update(
-        &mut self,
-        is_dribbling: bool,
-        is_kicking: bool,
-    ) -> PlayerCmd {
-        let mut cmd: PlayerCmd = PlayerCmd {
-=======
     /// Increment the missing frame count, stops the robot if it is too high.
     pub fn increment_frames_missings(&mut self) {
         self.frame_missings += 1;
@@ -123,7 +124,6 @@
     /// Update the controller with the current state of the player.
     pub fn update(&mut self, state: &PlayerData, input: PlayerControlInput) {
         self.current_command = PlayerCmd {
->>>>>>> 87f54be4
             id: self.id,
             ..Default::default()
         };
@@ -201,9 +201,7 @@
     }
 
     /// out of bound detection
-    pub fn out_of_bound_detection(
-        &self
-    ) {
+    pub fn out_of_bound_detection(&self) {
         // TODO:
         // what is the excepted behavior of this?? I think pid will drag it back when
         // it is out of bound, and since pid is the only way to control the robot, it may be unnecessary
