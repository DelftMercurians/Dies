--- conflicted
+++ resolved
@@ -46,12 +46,6 @@
   const { mutate: setMode, status: setModeStatus } = useSetMode();
   const sendCommand = useSendCommand();
   const [selectedPlayerId, setSelectedPlayerId] = useState<number | null>(null);
-<<<<<<< HEAD
-  const worldStateRef = useRef<World | null>(null);
-  const [crossX, setCrossX] = useState(0); // State for the X position of the cross
-  const [crossY, setCrossY] = useState(0); // State for the Y position of the cross
-  const fieldW = worldStateRef.current?.field_geom?.field_width! ?? 0;
-  const fieldH = worldStateRef.current?.field_geom?.field_length! ?? 0;
 
   const onUpdate = useCallback((world: World) => {
     worldStateRef.current = world;
@@ -128,9 +122,27 @@
       ctx.fillStyle = "#00aa00";
       ctx.clearRect(0, 0, canvas.width, canvas.height);
       ctx.fillRect(0, 0, canvas.width, canvas.height);
-=======
->>>>>>> 4f152fef
-
+
+      worldState.field_geom?.line_segments?.forEach?.(({ p1, p2 }) => {
+        const [x1, y1] = convertCoords(p1);
+        const [x2, y2] = convertCoords(p2);
+        ctx.strokeStyle = "white";
+        ctx.beginPath();
+        ctx.moveTo(x1, y1);
+        ctx.lineTo(x2, y2);
+        ctx.stroke();
+			})
+    } else if (val === "stop" && playingState !== "stop") {
+      setSelectedPlayerId(null);
+      sendCommand({ type: "Stop" });
+    } else {
+      toast.error(`Unhandled state ${val}`);
+    }
+  };
+  const runningScenario =
+    executorStatus.type === "RunningExecutor"
+      ? executorStatus.data.scenario
+      : null;
   if (!backendState) {
     return (
       <div className="w-full h-full flex justify-center items-center bg-slate-100">
@@ -160,17 +172,8 @@
         type: "StartScenario",
         data: { scenario: selectedScenario },
       });
-    } else if (val === "stop" && playingState !== "stop") {
-      setSelectedPlayerId(null);
-      sendCommand({ type: "Stop" });
-    } else {
-      toast.error(`Unhandled state ${val}`);
-    }
-  };
-  const runningScenario =
-    executorStatus.type === "RunningExecutor"
-      ? executorStatus.data.scenario
-      : null;
+		}
+	};
 
   return (
     <main className="w-full h-full flex flex-col bg-background bg-slate-100">
