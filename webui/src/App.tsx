import { Tabs, TabsContent, TabsList, TabsTrigger } from "@/components/ui/tabs";
import {
  LaptopMinimal,
  Loader,
  Pause,
  Play,
  Radio,
  Square,
} from "lucide-react";
import { useRef, useState } from "react";
import { toast } from "sonner";
import {
  useBasestationInfo,
  useDebugData,
  useScenarios,
  useSendCommand,
  useSetMode,
  useStatus,
  useWorldState,
} from "./api";
import logo from "./assets/mercury-logo.svg";
import { Button } from "./components/ui/button";
import {
  Select,
  SelectContent,
  SelectItem,
  SelectTrigger,
  SelectValue,
} from "./components/ui/select";
import {
  ResizableHandle,
  ResizablePanel,
  ResizablePanelGroup,
} from "@/components/ui/resizable";
import { ToggleGroup, ToggleGroupItem } from "./components/ui/toggle-group";
import { SimpleTooltip } from "./components/ui/tooltip";
import { cn, useIsOverflow, useWarningSound } from "./lib/utils";
import Field from "./views/Field";
import PlayerSidebar from "./views/PlayerSidebar";
import SettingsEditor from "./views/SettingsEditor";
import Basestation from "./views/Basestation";
import HierarchicalList from "./views/HierarchicalList";
import { PlayerFeedbackMsg } from "./bindings";

type Panel = "left" | "right";

const App: React.FC = () => {
  const scenarios = useScenarios() ?? [];
  const [selectedScenario, setSelectedScenario] = useState<null | string>(null);
  const { data: backendState, status: backendLoadingState } = useStatus();
  const worldState = useWorldState();
  const { mutate: setMode, status: setModeStatus } = useSetMode();
  const sendCommand = useSendCommand();
  const [selectedPlayerId, setSelectedPlayerId] = useState<number | null>(null);
  const [collapsed, setCollapsed] = useState<Panel[]>([]);
  const debugData = useDebugData();
  const tabListRef = useRef<HTMLDivElement>(null);
  const isTabListOverflowing = useIsOverflow(tabListRef, "horizontal");
<<<<<<< HEAD
  const GCcommands = [
    "HALT", "STOP", "NORMAL_START", "FORCE_START", "PREPARE_KICKOFF_YELLOW",
    "PREPARE_KICKOFF_BLUE", "PREPARE_PENALTY_YELLOW", "PREPARE_PENALTY_BLUE",
    "DIRECT_FREE_YELLOW", "DIRECT_FREE_BLUE", "INDIRECT_FREE_YELLOW", "INDIRECT_FREE_BLUE",
    "TIMEOUT_YELLOW", "TIMEOUT_BLUE", "GOAL_YELLOW", "GOAL_BLUE", "BALL_PLACEMENT_YELLOW",
    "BALL_PLACEMENT_BLUE",
  ];
  const [selectedCommand, setSelectedCommand] = useState<null | string>("HALT");
=======

  const bsInfo = useBasestationInfo().data;
  const allMotorsOk = Object.values(bsInfo?.players ?? {}).every(
    (p: PlayerFeedbackMsg) =>
      p.motor_statuses?.find((m) => m === "NoReply") === undefined,
  );
  useWarningSound(!allMotorsOk);

>>>>>>> d53e3448
  if (!backendState) {
    return (
      <div className="w-full h-full flex justify-center items-center bg-slate-100">
        {backendLoadingState === "error" ? (
          <div className="flex flex-col items-center gap-4">
            <h1 className="text-red-900">Failed to connect to the backend</h1>
            <Button onClick={() => window.location.reload()}>Retry</Button>
          </div>
        ) : (
          <Loader className="animate-spin h-16 w-16" />
        )}
      </div>
    );
  }
  const {
    executor: executorStatus,
    is_live_available: isLiveAvailable,
    ui_mode: uiMode,
  } = backendState;
  const playingState =
    executorStatus.type === "None" || executorStatus.type === "Failed"
      ? "stop"
      : "play";
  const handleSetPlayState = (val: string) => {
    if (val === "play" && playingState !== "play" && selectedScenario) {
      sendCommand({
        type: "StartScenario",
        data: { scenario: selectedScenario },
      });
    } else if (val === "stop" && playingState !== "stop") {
      setSelectedPlayerId(null);
      sendCommand({ type: "Stop" });
    } else {
      toast.error(`Unhandled state ${val}`);
    }
  };
  const handleCommandChange = (val: string) => {
    setSelectedCommand(val);
    sendCommand({
      type: "GcCommand",
      data: val
    })
  }
  const runningScenario =
    executorStatus.type === "RunningExecutor"
      ? executorStatus.data.scenario
      : null;

  return (
    <main className="w-full h-full flex flex-col bg-background bg-slate-100">
      {/* Toolbar */}
      <div className="flex flex-row gap-6 bg-slate-800 p-4">
        <img src={logo} width="45px" height="41px" />

        <ToggleGroup
          type="single"
          value={uiMode}
          onValueChange={setMode}
          // disabled={setModeStatus === "pending"}
          className="border border-gray-500 rounded-lg"
        >
          <SimpleTooltip title="Simulation">
            <ToggleGroupItem
              value="Simulation"
              className="data-[state=on]:bg-green-600"
            >
              <LaptopMinimal />
            </ToggleGroupItem>
          </SimpleTooltip>

          <SimpleTooltip title="Live">
            <ToggleGroupItem
              value="Live"
              disabled={!isLiveAvailable}
              className="data-[state=on]:bg-green-600"
            >
              <Radio />
            </ToggleGroupItem>
          </SimpleTooltip>

        </ToggleGroup>

        <Select
          value={
            runningScenario ? runningScenario : (selectedScenario ?? undefined)
          }
          onValueChange={(val) => setSelectedScenario(val)}
          disabled={!!runningScenario}
        >
          <SelectTrigger className="w-64">
            <SelectValue placeholder="Select Scenario" />
          </SelectTrigger>

          <SelectContent>
            {scenarios.map((scenario) => (
              <SelectItem key={scenario} value={scenario}>
                {scenario}
              </SelectItem>
            ))}
          </SelectContent>
        </Select>

        <ToggleGroup
          type="single"
          value={playingState}
          onValueChange={handleSetPlayState}
          disabled={executorStatus.type === "StartingScenario"}
          className="border border-gray-500 rounded-lg"
        >
          <SimpleTooltip
            title={
              selectedScenario
                ? "Start selected scenario"
                : "Select a scenario first"
            }
          >
            <ToggleGroupItem
              value="play"
              disabled={!selectedScenario}
              className="data-[state=on]:bg-green-400 data-[state=on]:opacity-100  data-[state=on]:text-gray-500"
            >
              <Play />
            </ToggleGroupItem>
          </SimpleTooltip>

          <SimpleTooltip title="Pause">
            <ToggleGroupItem
              value="pause"
              disabled={playingState !== "play"}
              className="data-[state=on]:bg-yellow-400 data-[state=on]:opacity-100  data-[state=on]:text-gray-500"
            >
              <Pause />
            </ToggleGroupItem>
          </SimpleTooltip>

          <SimpleTooltip title="Terminate executor">
            <ToggleGroupItem
              className="hover:bg-red-500 hover:text-accent-foreground"
              value="stop"
              disabled={playingState !== "play"}
            >
              <Square />
            </ToggleGroupItem>
          </SimpleTooltip>
        </ToggleGroup>


        <Select
            value={
              selectedCommand
            }
            onValueChange={(val) => handleCommandChange(val)}
        >
          <SelectTrigger className="w-64">
            <SelectValue placeholder="Select GC command" />
          </SelectTrigger>

          <SelectContent>
            {GCcommands.map((c) => (
                <SelectItem key={c} value={c}>
                  {c}
                </SelectItem>
            ))}
          </SelectContent>
        </Select>

      </div>



      {/* Main content */}
      <ResizablePanelGroup autoSaveId="main-layout" direction="horizontal">
        <ResizablePanel
          defaultSize={20}
          minSize={10}
          collapsible
          className="h-full bg-slate-950 p-2"
          onCollapse={() =>
            setCollapsed((prev) =>
              !prev.includes("left") ? [...prev, "left"] : prev,
            )
          }
          onExpand={() =>
            setCollapsed((prev) => prev.filter((v) => v !== "left"))
          }
        >
          {!collapsed.includes("left") ? (
            <Tabs
              defaultValue="controller"
              className="h-full w-full flex flex-col gap-2"
              orientation={isTabListOverflowing ? "vertical" : "horizontal"}
            >
              <TabsList
                ref={tabListRef}
                className="w-full data-[orientation=vertical]:flex-col data-[orientation=vertical]:h-auto data-[orientation=vertical]:w-auto"
              >
                <TabsTrigger value="controller">Controller</TabsTrigger>
                <TabsTrigger value="tracker">Tracker</TabsTrigger>
                <TabsTrigger value="basestation">Basestation</TabsTrigger>
                <TabsTrigger value="debug">Debug Values</TabsTrigger>
              </TabsList>

              <TabsContent value="controller" asChild>
                <SettingsEditor settingsKey="controller_settings" />
              </TabsContent>
              <TabsContent value="tracker" asChild>
                <SettingsEditor settingsKey="tracker_settings" />
              </TabsContent>
              <TabsContent value="basestation" asChild>
                <Basestation className="h-full" />
              </TabsContent>
              <TabsContent value="debug" asChild>
                <div className="bg-slate-800 p-2 rounded-xl h-full overflow-auto">
                  <HierarchicalList
                    data={debugData ? Object.entries(debugData) : []}
                    className="h-full"
                  />
                </div>
              </TabsContent>
            </Tabs>
          ) : null}
        </ResizablePanel>
        <ResizableHandle withHandle />

        <ResizablePanel className="bg-green-800 p-6" minSize={30}>
          <div className="flex justify-center items-center w-full h-full min-w-[600px] overflow-auto">
            <Field
              selectedPlayerId={selectedPlayerId}
              onSelectPlayer={(id) => setSelectedPlayerId(id)}
            />
          </div>
        </ResizablePanel>
        <ResizableHandle withHandle />

        <ResizablePanel
          defaultSize={20}
          minSize={10}
          collapsible
          className=" bg-slate-950 flex flex-col"
          onCollapse={() =>
            setCollapsed((prev) =>
              !prev.includes("right") ? [...prev, "right"] : prev,
            )
          }
          onExpand={() =>
            setCollapsed((prev) => prev.filter((v) => v !== "right"))
          }
        >
          {!collapsed.includes("right") ? (
            <PlayerSidebar
              selectedPlayerId={selectedPlayerId}
              onClose={() => setSelectedPlayerId(null)}
            />
          ) : null}
        </ResizablePanel>
      </ResizablePanelGroup>

      {/* Statusbar */}
      <div
        className={cn(
          "w-full text-sm px-4 py-1 select-none",
          "bg-slate-800",
          executorStatus.type === "StartingScenario" && "bg-yellow-500",
          executorStatus.type === "RunningExecutor" &&
            worldState.status === "connected" &&
            "bg-green-500",
          (backendLoadingState === "error" ||
            executorStatus.type === "Failed") &&
            "bg-red-500",
        )}
      >
        {backendLoadingState === "error"
          ? "Failed to connect to backend"
          : executorStatus.type === "Failed"
            ? "Executor failed"
            : executorStatus.type === "RunningExecutor"
              ? "Running"
              : executorStatus.type === "StartingScenario"
                ? "Starting scenario"
                : "Idle"}
      </div>
    </main>
  );
};

export default App;<|MERGE_RESOLUTION|>--- conflicted
+++ resolved
@@ -56,7 +56,7 @@
   const debugData = useDebugData();
   const tabListRef = useRef<HTMLDivElement>(null);
   const isTabListOverflowing = useIsOverflow(tabListRef, "horizontal");
-<<<<<<< HEAD
+  
   const GCcommands = [
     "HALT", "STOP", "NORMAL_START", "FORCE_START", "PREPARE_KICKOFF_YELLOW",
     "PREPARE_KICKOFF_BLUE", "PREPARE_PENALTY_YELLOW", "PREPARE_PENALTY_BLUE",
@@ -64,9 +64,8 @@
     "TIMEOUT_YELLOW", "TIMEOUT_BLUE", "GOAL_YELLOW", "GOAL_BLUE", "BALL_PLACEMENT_YELLOW",
     "BALL_PLACEMENT_BLUE",
   ];
+
   const [selectedCommand, setSelectedCommand] = useState<null | string>("HALT");
-=======
-
   const bsInfo = useBasestationInfo().data;
   const allMotorsOk = Object.values(bsInfo?.players ?? {}).every(
     (p: PlayerFeedbackMsg) =>
@@ -74,7 +73,6 @@
   );
   useWarningSound(!allMotorsOk);
 
->>>>>>> d53e3448
   if (!backendState) {
     return (
       <div className="w-full h-full flex justify-center items-center bg-slate-100">
