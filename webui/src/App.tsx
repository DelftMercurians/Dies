--- conflicted
+++ resolved
@@ -56,10 +56,7 @@
   const debugData = useDebugData();
   const tabListRef = useRef<HTMLDivElement>(null);
   const isTabListOverflowing = useIsOverflow(tabListRef, "horizontal");
-<<<<<<< HEAD
-=======
   
->>>>>>> da8fe92e
   const GCcommands = [
     "HALT", "STOP", "NORMAL_START", "FORCE_START", "PREPARE_KICKOFF_YELLOW",
     "PREPARE_KICKOFF_BLUE", "PREPARE_PENALTY_YELLOW", "PREPARE_PENALTY_BLUE",
@@ -67,9 +64,6 @@
     "TIMEOUT_YELLOW", "TIMEOUT_BLUE", "GOAL_YELLOW", "GOAL_BLUE", "BALL_PLACEMENT_YELLOW",
     "BALL_PLACEMENT_BLUE",
   ];
-<<<<<<< HEAD
-  const [selectedCommand, setSelectedCommand] = useState<null | string>("HALT");
-=======
 
   const [selectedCommand, setSelectedCommand] = useState<null | string>("HALT");
   const bsInfo = useBasestationInfo().data;
@@ -79,7 +73,6 @@
   );
   useWarningSound(!allMotorsOk);
 
->>>>>>> da8fe92e
   if (!backendState) {
     return (
       <div className="w-full h-full flex justify-center items-center bg-slate-100">
