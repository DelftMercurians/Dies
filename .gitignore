/target
__pycache__
.idea/
node_modules/
*.npy
<<<<<<< HEAD
Cargo.lock
=======
.venv
*.egg-info
>>>>>>> 89746a54
<|MERGE_RESOLUTION|>--- conflicted
+++ resolved
@@ -3,9 +3,6 @@
 .idea/
 node_modules/
 *.npy
-<<<<<<< HEAD
 Cargo.lock
-=======
 .venv
-*.egg-info
->>>>>>> 89746a54
+*.egg-info